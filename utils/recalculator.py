# -*- coding: utf-8 -*-

import asyncio
import hashlib
import math
import struct
from pathlib import Path
<<<<<<< HEAD
import orjson
=======
from typing import Optional
from typing import TYPE_CHECKING
>>>>>>> 8fa45661

import aiohttp
from cmyui import Ansi
from cmyui import log
from maniera.calculator import Maniera

if TYPE_CHECKING:
    from objects.beatmap import Beatmap

__all__ = ('PPCalculator',)

BEATMAPS_PATH = Path.cwd() / '.data/osu'


class PPCalculator:
    """Asynchronously wraps the process of calculating difficulty in osu!."""
    __slots__ = ('file', 'mode_vn', 'pp_attrs')
    def __init__(self, bmap: 'Beatmap', **pp_attrs) -> None:
        # NOTE: this constructor should not be called
        # unless you are CERTAIN the map is on disk
        # for normal usage, use the classmethods
        self.file = f'.data/osu/{bmap.id}.osu'

        if 'mode_vn' in pp_attrs:
            self.mode_vn = pp_attrs['mode_vn']
        else:
            self.mode_vn = 0

        self.pp_attrs = pp_attrs

    @staticmethod
    async def get_from_osuapi(bmap: 'Beatmap', dest_path: Path) -> bool:
        url = f'https://old.ppy.sh/osu/{bmap.id}'

        async with aiohttp.ClientSession() as session:
            async with session.get(url) as r:
                if not r or r.status != 200:
                    log(f'Could not find map by id {bmap.id}!', Ansi.LRED)
                    return False

                content = await r.read()

        dest_path.write_bytes(content)
        return True

    @classmethod
    async def get_file(cls, bmap: 'Beatmap') -> Optional[Path]:
        path = BEATMAPS_PATH / f'{bmap.id}.osu'

        if (
            not path.exists() or
            bmap.md5 != hashlib.md5(path.read_bytes()).hexdigest()
        ):
            # map not up to date, we gotta update it
            if not await cls.get_from_osuapi(bmap, path):
                # failed to find the map
                return

        return path

    @classmethod
    async def from_map(cls, bmap: 'Beatmap', **pp_attrs) -> Optional['PPCalculator']:
        # ensure we have the file on disk for recalc
        if not await cls.get_file(bmap):
            return

        return cls(bmap, **pp_attrs)

    async def perform(self) -> tuple[float, float]:
        """Calculate pp & sr using the current state of the recalculator."""
        if self.mode_vn in (0, 1): # oppai-ng for std & taiko
            # TODO: PLEASE rewrite this with c/py bindings,
            # add ways to get specific stuff like aim pp

            # for now, we'll generate a bash command and
            # use subprocess to do the calculations (yikes).
            cmd = ['oppai-ng/oppai', self.file]

            if 'mods' in self.pp_attrs:
                cmd.append(f'+{self.pp_attrs["mods"]!r}')
            if 'combo' in self.pp_attrs:
                cmd.append(f'{self.pp_attrs["combo"]}x')
            if 'nmiss' in self.pp_attrs:
                cmd.append(f'{self.pp_attrs["nmiss"]}xM')
            if 'acc' in self.pp_attrs:
                cmd.append(f'{self.pp_attrs["acc"]:.4f}%')

            if self.mode_vn != 0:
                cmd.append(f'-m{self.mode_vn}')
                if self.mode_vn == 1:
                    cmd.append('-taiko')

            # run the oppai-ng binary & read stdout.
            proc = await asyncio.create_subprocess_exec(
                *cmd, stdout=asyncio.subprocess.PIPE
            )
            stdout, _ = await proc.communicate() # stderr not needed

            # XXX: could probably use binary to save a bit
            # of time.. but in reality i should just write
            # some bindings lmao this is so cursed overall
            cmd.append('-ojson')

            # join & run the command
            pipe = asyncio.subprocess.PIPE

            proc = await asyncio.create_subprocess_shell(
                ' '.join(cmd), stdout=pipe, stderr=pipe
            )

            stdout, _ = await proc.communicate() # stderr not needed
            output = orjson.loads(stdout.decode())

            if 'code' not in output or output['code'] != 200:
                log(f"oppai-ng: {output['errstr']}", Ansi.LRED)

            await proc.wait() # wait for exit
            return output['pp'], output['stars']
        elif self.mode_vn == 2:
            # TODO: ctb support
            return (0.0, 0.0)
        elif self.mode_vn == 3: # use maniera for mania
            if 'score' not in self.pp_attrs:
                log('Err: pp calculator needs score for mania.', Ansi.LRED)
                return (0.0, 0.0)

            if 'mods' in self.pp_attrs:
                mods = int(self.pp_attrs['mods'])
            else:
                mods = 0

            calc = Maniera(self.file, mods, self.pp_attrs['score'])
            calc.calculate()
            return (calc.pp, calc.sr)<|MERGE_RESOLUTION|>--- conflicted
+++ resolved
@@ -5,12 +5,9 @@
 import math
 import struct
 from pathlib import Path
-<<<<<<< HEAD
-import orjson
-=======
 from typing import Optional
 from typing import TYPE_CHECKING
->>>>>>> 8fa45661
+import orjson
 
 import aiohttp
 from cmyui import Ansi
