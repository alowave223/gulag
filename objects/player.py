# -*- coding: utf-8 -*-

import random
import time
import uuid
from dataclasses import dataclass
from datetime import datetime
from enum import IntEnum
from enum import unique
from functools import cached_property
from functools import partial
from typing import Coroutine
from typing import Optional
from typing import TYPE_CHECKING
from typing import Union

from cmyui import Ansi
from cmyui import log

import packets
from constants.countries import country_codes
from constants.gamemodes import GameMode
from constants.mods import Mods
from constants.privileges import ClientPrivileges
from constants.privileges import Privileges
from objects import glob
from objects.channel import Channel
from objects.match import Match
from objects.match import MatchTeams
from objects.match import MatchTeamTypes
from objects.match import Slot
from objects.match import SlotStatus
from utils.misc import escape_enum
from utils.misc import pymysql_encode

if TYPE_CHECKING:
    from objects.score import Score
    from objects.achievement import Achievement
    from objects.clan import Clan
    from objects.clan import ClanPrivileges

__all__ = (
    'ModeData',
    'Status',
    'Player'
)

BASE_DOMAIN = glob.config.domain

@unique
@pymysql_encode(escape_enum)
class PresenceFilter(IntEnum):
    """osu! client side filter for which users the player can see."""
    Nil     = 0
    All     = 1
    Friends = 2

@unique
@pymysql_encode(escape_enum)
class Action(IntEnum):
    """The client's current state."""
    Idle         = 0
    Afk          = 1
    Playing      = 2
    Editing      = 3
    Modding      = 4
    Multiplayer  = 5
    Watching     = 6
    Unknown      = 7
    Testing      = 8
    Submitting   = 9
    Paused       = 10
    Lobby        = 11
    Multiplaying = 12
    OsuDirect    = 13

@dataclass
class ModeData:
    """A player's stats in a single gamemode."""
    tscore: int
    rscore: int
    pp: int
    acc: float
    plays: int
    playtime: int
    max_combo: int
    rank: int # global

@dataclass
class Status:
    """The current status of a player."""
    action: Action = Action.Idle
    info_text: str = ''
    map_md5: str = ''
    mods: Mods = Mods.NOMOD
    mode: GameMode = GameMode.vn_std
    map_id: int = 0

class Player:
    """\
    Server side representation of a player; not necessarily online.

    Possibly confusing attributes
    -----------
    token: `str`
        The player's unique token; used to
        communicate with the osu! client.

    safe_name: `str`
        The player's username (safe).
        XXX: Equivalent to `cls.name.lower().replace(' ', '_')`.

    pm_private: `bool`
        Whether the player is blocking pms from non-friends.

    silence_end: `int`
        The UNIX timestamp the player's silence will end at.

    pres_filter: `PresenceFilter`
        The scope of users the client can currently see.

    menu_options: `dict[int, dict[str, object]]`
        The current osu! chat menu options available to the player.
        XXX: These may eventually have a timeout.

    bot_client: `bool`
        Whether this is a bot account.

    tourney_client: `bool`
        Whether this is a management/spectator tourney client.

    _queue: `bytearray`
        Bytes enqueued to the player which will be transmitted
        at the tail end of their next connection to the server.
        XXX: cls.enqueue() will add data to this queue, and
             cls.dequeue() will return the data, and remove it.
    """
    __slots__ = (
        'token', 'id', 'name', 'safe_name', 'pw_bcrypt',
        'priv', 'stats', 'status', 'friends', 'channels',
        'spectators', 'spectating', 'match', 'stealth',
        'clan', 'clan_priv', 'achievements',
        'recent_scores', 'last_np', 'country', 'location',
        'utc_offset', 'pm_private',
        'away_msg', 'silence_end', 'in_lobby', 'osu_ver',
        'pres_filter', 'login_time', 'last_recv_time',
        'menu_options',

        'bot_client', 'tourney_client',
        'api_key', '_queue',
        '__dict__'
    )

    def __init__(self, id: int, name: str,
                 priv: Union[Privileges, int], **extras) -> None:
        self.id = id
        self.name = name
        self.safe_name = self.make_safe(self.name)

        self.pw_bcrypt = extras.get('pw_bcrypt', None)

        # generate a token if not given
        token = extras.get('token', None)
        if token is not None:
            self.token = token
        else:
            self.token = self.generate_token()

        # ensure priv is of type Privileges
        self.priv = (priv if isinstance(priv, Privileges) else
                     Privileges(priv))

        self.stats: dict[GameMode, ModeData] = {}
        self.status = Status()

        self.friends: set[int] = set() # userids, not player objects
        self.channels: list[Channel] = []
        self.spectators: list[Player] = []
        self.spectating: Optional[Player] = None
        self.match: Optional[Match] = None
        self.stealth = False

        self.clan: Optional['Clan'] = extras.get('clan', None)
        self.clan_priv: Optional['ClanPrivileges'] = extras.get('clan_priv', None)

        # store achievements per-gamemode
        self.achievements: dict[int, set['Achievement']] = {
            0: set(), 1: set(),
            2: set(), 3: set()
        }

        self.country = (0, 'XX') # (code, letters)
        self.location = (0.0, 0.0) # (lat, long)

        self.utc_offset = extras.get('utc_offset', 0)
        self.pm_private = extras.get('pm_private', False)
        self.away_msg: Optional[str] = None
        self.silence_end = extras.get('silence_end', 0)
        self.in_lobby = False
        self.osu_ver: Optional[datetime] = extras.get('osu_ver', None)
        self.pres_filter = PresenceFilter.Nil

        login_time = extras.get('login_time', 0.0)
        self.login_time = login_time
        self.last_recv_time = login_time

        # XXX: below is mostly gulag-specific & internal stuff

        # store most recent score for each gamemode.
        self.recent_scores: dict[GameMode, Score] = {}

        # store the last beatmap /np'ed by the user.
        self.last_np = {
            'bmap': None,
            'mode_vn': None,
            'timeout': 0
        }

        # {id: {'callback', func, 'timeout': unixt, 'reusable': False}, ...}
        self.menu_options: dict[int, dict[str, object]] = {}

        # subject to possible change in the future,
        # although if anything, bot accounts will
        # probably just use the /api/ routes?
        self.bot_client = extras.get('bot_client', False)
        if self.bot_client:
            self.enqueue = lambda data: None

        self.tourney_client = extras.get('tourney_client', False)

        self.api_key = extras.get('api_key', None)

        # packet queue
        self._queue = bytearray()

    def __repr__(self) -> str:
        return f'<{self.name} ({self.id})>'

    @cached_property
    def online(self) -> bool:
        return self.token != ''

    @cached_property
    def url(self) -> str:
        """The url to the player's profile."""
        # NOTE: this is currently never wiped because
        # domain & id cannot be changed in-game; if this
        # ever changes, it will need to be wiped.
        return f'https://{BASE_DOMAIN}/u/{self.id}'

    @cached_property
    def embed(self) -> str:
        """An osu! chat embed to the player's profile."""
        # NOTE: this is currently never wiped because
        # url & name cannot be changed in-game; if this
        # ever changes, it will need to be wiped.
        return f'[{self.url} {self.name}]'

    @cached_property
    def avatar_url(self) -> str:
        """The url to the player's avatar."""
        # NOTE: this is currently never wiped because
        # domain & id cannot be changed in-game; if this
        # ever changes, it will need to be wiped.
        return f'https://a.{BASE_DOMAIN}/{self.id}'

    @cached_property
    def full_name(self) -> str:
        """The user's "full" name; including their clan tag."""
        # NOTE: this is currently only wiped when the
        # user leaves their clan; if name/clantag ever
        # become changeable, it will need to be wiped.
        if self.clan:
            return f'[{self.clan.tag}] {self.name}'
        else:
            return self.name

    # TODO: chat embed with clan tag hyperlinked?

    @property
    def remaining_silence(self) -> int:
        """The remaining time of the players silence."""
        return max(0, int(self.silence_end - time.time()))

    @property
    def silenced(self) -> bool:
        """Whether or not the player is silenced."""
        return self.remaining_silence != 0

    @cached_property
    def bancho_priv(self) -> int:
        """The player's privileges according to the client."""
        ret = ClientPrivileges(0)
        if self.priv & Privileges.Normal:
            ret |= ClientPrivileges.Player
        if self.priv & Privileges.Donator:
            ret |= ClientPrivileges.Supporter
        if self.priv & Privileges.Mod:
            ret |= ClientPrivileges.Moderator
        if self.priv & Privileges.Admin:
            ret |= ClientPrivileges.Developer
        if self.priv & Privileges.Dangerous:
            ret |= ClientPrivileges.Owner
        return ret

    @cached_property
    def restricted(self) -> bool:
        """Return whether the player is restricted."""
        return not self.priv & Privileges.Normal

    @property
    def gm_stats(self) -> ModeData:
        """The player's stats in their currently selected mode."""
        return self.stats[self.status.mode]

    @cached_property
    def recent_score(self) -> 'Score':
        """The player's most recently submitted score."""
        score = None
        for s in self.recent_scores.values():
            if not s:
                continue

            if not score:
                score = s
                continue

            if s.play_time > score.play_time:
                score = s

        return score

    @staticmethod
    def generate_token() -> str:
        """Generate a random uuid as a token."""
        return str(uuid.uuid4())

    @staticmethod
    def make_safe(name: str) -> str:
        """Return a name safe for usage in sql."""
        return name.lower().replace(' ', '_')

    def logout(self) -> None:
        """Log `self` out of the server."""
        # invalidate the user's token.
        self.token = ''

        if 'online' in self.__dict__:
            del self.online # wipe cached_property

        # leave multiplayer.
        if self.match:
            self.leave_match()

        # stop spectating.
        if host := self.spectating:
            host.remove_spectator(self)

        # leave channels
        while self.channels:
            self.leave_channel(self.channels[0])

        # remove from playerlist and
        # enqueue logout to all users.
        glob.players.remove(self)

        if not self.restricted:
            if glob.datadog:
                glob.datadog.decrement('gulag.online_players')

            glob.players.enqueue(packets.logout(self.id))

    async def update_privs(self, new: Privileges) -> None:
        """Update `self`'s privileges to `new`."""
        self.priv = new

        await glob.db.execute(
            'UPDATE users '
            'SET priv = %s '
            'WHERE id = %s',
            [self.priv, self.id]
        )

        if 'bancho_priv' in self.__dict__:
            del self.bancho_priv # wipe cached_property

    async def add_privs(self, bits: Privileges) -> None:
        """Update `self`'s privileges, adding `bits`."""
        self.priv |= bits

        await glob.db.execute(
            'UPDATE users '
            'SET priv = %s '
            'WHERE id = %s',
            [self.priv, self.id]
        )

        if 'bancho_priv' in self.__dict__:
            del self.bancho_priv # wipe cached_property

    async def remove_privs(self, bits: Privileges) -> None:
        """Update `self`'s privileges, removing `bits`."""
        self.priv &= ~bits

        await glob.db.execute(
            'UPDATE users '
            'SET priv = %s '
            'WHERE id = %s',
            [self.priv, self.id]
        )

        if 'bancho_priv' in self.__dict__:
            del self.bancho_priv # wipe cached_property

    async def restrict(self, admin: 'Player', reason: str) -> None:
        """Restrict `self` for `reason`, and log to sql."""
        await self.remove_privs(Privileges.Normal)

        log_msg = f'{admin} restricted for "{reason}".'
        await glob.db.execute(
            'INSERT INTO logs '
            '(`from`, `to`, `msg`, `time`) '
            'VALUES (%s, %s, %s, NOW())',
            [admin.id, self.id, log_msg]
        )

        if self.online:
            # log the user out if they're offline, this
            # will simply relog them and refresh their state.
            self.logout()

        if 'restricted' in self.__dict__:
            del self.restricted # wipe cached_property

        log(f'Restrict {self}.', Ansi.LCYAN)

    async def unrestrict(self, admin: 'Player', reason: str) -> None:
        """Restrict `self` for `reason`, and log to sql."""
        await self.add_privs(Privileges.Normal)

        log_msg = f'{admin} unrestricted for "{reason}".'
        await glob.db.execute(
            'INSERT INTO logs '
            '(`from`, `to`, `msg`, `time`) '
            'VALUES (%s, %s, %s, NOW())',
            [admin.id, self.id, log_msg]
        )

        if self.online:
            # log the user out if they're offline, this
            # will simply relog them and refresh their state.
            self.logout()

        if 'restricted' in self.__dict__:
            del self.restricted # wipe cached_property

        log(f'Unrestricted {self}.', Ansi.LCYAN)

    async def silence(self, admin: 'Player', duration: int,
                      reason: str) -> None:
        """Silence `self` for `duration` seconds, and log to sql."""
        self.silence_end = int(time.time() + duration)

        await glob.db.execute(
            'UPDATE users SET silence_end = %s WHERE id = %s',
            [self.silence_end, self.id]
        )

        log_msg = f'{admin} silenced ({duration}s) for "{reason}".'
        await glob.db.execute(
            'INSERT INTO logs '
            '(`from`, `to`, `msg`, `time`) '
            'VALUES (%s, %s, %s, NOW())',
            [admin.id, self.id, log_msg]
        )

        # inform the user's client.
        self.enqueue(packets.silenceEnd(duration))

        # wipe their messages from any channels.
        glob.players.enqueue(packets.userSilenced(self.id))

        # remove them from multiplayer match (if any).
        if self.match:
            self.leave_match()

        log(f'Silenced {self}.', Ansi.LCYAN)

    async def unsilence(self, admin: 'Player') -> None:
        """Unsilence `self`, and log to sql."""
        self.silence_end = int(time.time())

        await glob.db.execute(
            'UPDATE users SET silence_end = %s WHERE id = %s',
            [self.silence_end, self.id]
        )

        log_msg = f'{admin} unsilenced.'
        await glob.db.execute(
            'INSERT INTO logs '
            '(`from`, `to`, `msg`, `time`) '
            'VALUES (%s, %s, %s, NOW())',
            [admin.id, self.id, log_msg]
        )

        # inform the user's client
        self.enqueue(packets.silenceEnd(0))

        log(f'Unsilenced {self}.', Ansi.LCYAN)

    def join_match(self, m: Match, passwd: str) -> bool:
        """Attempt to add `self` to `m`."""
        if self.match:
            log(f'{self} tried to join multiple matches?')
            self.enqueue(packets.matchJoinFail())
            return False

        if self.id in m.tourney_clients:
            # the user is already in the match with a tourney client.
            # users cannot spectate themselves so this is not possible.
            self.enqueue(packets.matchJoinFail())
            return False

        if self is not m.host:
            # match already exists, we're simply joining.
            # NOTE: staff members have override to pw and can
            # simply use any to join a pw protected match.
            if (
                passwd != m.passwd and
                self not in glob.players.staff
            ):
                log(f'{self} tried to join {m} w/ incorrect pw.', Ansi.LYELLOW)
                self.enqueue(packets.matchJoinFail())
                return False
            if (slotID := m.get_free()) is None:
                log(f'{self} tried to join a full match.', Ansi.LYELLOW)
                self.enqueue(packets.matchJoinFail())
                return False

        else:
            # match is being created
            slotID = 0

        if not self.join_channel(m.chat):
            log(f'{self} failed to join {m.chat}.', Ansi.LYELLOW)
            return False

        if (lobby := glob.channels['#lobby']) in self.channels:
            self.leave_channel(lobby)

        slot = m.slots[0 if slotID == -1 else slotID]

        # if in a teams-vs mode, switch team from neutral to red.
        if m.team_type in (MatchTeamTypes.team_vs,
                           MatchTeamTypes.tag_team_vs):
            slot.team = MatchTeams.red

        slot.status = SlotStatus.not_ready
        slot.player = self
        self.match = m

        self.enqueue(packets.matchJoinSuccess(m))
        m.enqueue_state()

        return True

    def leave_match(self) -> None:
        """Attempt to remove `self` from their match."""
        if not self.match:
            if glob.app.debug:
                log(f"{self} tried leaving a match they're not in?", Ansi.LYELLOW)
            return

        self.match.get_slot(self).reset()

        self.leave_channel(self.match.chat)

        if all(map(Slot.empty, self.match.slots)):
            # multi is now empty, chat has been removed.
            # remove the multi from the channels list.
            log(f'Match {self.match} finished.')
            glob.matches.remove(self.match)

            if lobby := glob.channels['#lobby']:
                lobby.enqueue(packets.disposeMatch(self.match.id))

        else:
            # we may have been host, if so, find another.
            if self is self.match.host:
                for s in self.match.slots:
                    if s.status & SlotStatus.has_player:
                        self.match.host = s.player
                        self.match.host.enqueue(packets.matchTransferHost())
                        break

            # notify others of our deprature
            self.match.enqueue_state()

        self.match = None

    async def join_clan(self, c: 'Clan') -> bool:
        """Attempt to add `self` to `c`."""
        if self.id in c.members:
            return False

        if not 'invited': # TODO
            return False

        await c.add_member(self)
        return True

    async def leave_clan(self) -> None:
        """Attempt to remove `self` from `c`."""
        if not self.clan:
            return

        await self.clan.remove_member(self)

    def join_channel(self, c: Channel) -> bool:
        """Attempt to add `self` to `c`."""
        # ensure they're not already in chan.
        if self in c:
            return False

        # ensure they have read privs.
        if self.priv & c.read_priv != c.read_priv:
            return False

        # lobby can only be interacted with while in mp lobby.
        if c._name == '#lobby' and not self.in_lobby:
            return False

        c.append(self) # add to c.players
        self.channels.append(c) # add to p.channels

        self.enqueue(packets.channelJoin(c.name))

        # update channel usercounts for all clients that can see.
        # for instanced channels, enqueue update to only players
        # in the instance; for normal channels, enqueue to all.
        for p in (c.players if c.instance else glob.players):
            p.enqueue(packets.channelInfo(*c.basic_info))

        if glob.app.debug:
            log(f'{self} joined {c}.')

        return True

    def leave_channel(self, c: Channel) -> None:
        """Attempt to remove `self` from `c`."""
        # ensure they're in the chan.
        if self not in c:
            return

        c.remove(self) # remove from c.players
        self.channels.remove(c) # remove from p.channels

        self.enqueue(packets.channelKick(c.name))

        # update channel usercounts for all clients that can see.
        # for instanced channels, enqueue update to only players
        # in the instance; for normal channels, enqueue to all.
        recipients = c.players if c.instance else glob.players

        for p in recipients:
            p.enqueue(packets.channelInfo(*c.basic_info))

        if glob.app.debug:
            log(f'{self} left {c}.')

    def add_spectator(self, p: 'Player') -> None:
        """Attempt to add `p` to `self`'s spectators."""
        chan_name = f'#spec_{self.id}'

        if not (spec_chan := glob.channels[chan_name]):
            # spectator chan doesn't exist, create it.
            spec_chan = Channel(
                name = chan_name,
                topic = f"{self.name}'s spectator channel.'",
                auto_join = False,
                instance = True
            )

            self.join_channel(spec_chan)
            glob.channels.append(spec_chan)

        # attempt to join their spectator channel.
        if not p.join_channel(spec_chan):
            log(f'{self} failed to join {spec_chan}?', Ansi.LYELLOW)
            return

        #p.enqueue(packets.channelJoin(c.name))
        if not p.stealth:
            p_joined = packets.fellowSpectatorJoined(p.id)
            for s in self.spectators:
                s.enqueue(p_joined)
                p.enqueue(packets.fellowSpectatorJoined(s.id))

            self.enqueue(packets.spectatorJoined(p.id))
        else:
            # player is admin in stealth, only give other
            # players data to us, not vice-versa.
            for s in self.spectators:
                p.enqueue(packets.fellowSpectatorJoined(s.id))

        self.spectators.append(p)
        p.spectating = self

        log(f'{p} is now spectating {self}.')

    def remove_spectator(self, p: 'Player') -> None:
        """Attempt to remove `p` from `self`'s spectators."""
        self.spectators.remove(p)
        p.spectating = None

        c = glob.channels[f'#spec_{self.id}']
        p.leave_channel(c)

        if not self.spectators:
            # remove host from channel, deleting it.
            self.leave_channel(c)
        else:
            fellow = packets.fellowSpectatorLeft(p.id)
            c_info = packets.channelInfo(*c.basic_info) # new playercount

            self.enqueue(c_info)

            for s in self.spectators:
                s.enqueue(fellow + c_info)

        self.enqueue(packets.spectatorLeft(p.id))
        log(f'{p} is no longer spectating {self}.')

    async def add_friend(self, p: 'Player') -> None:
        """Attempt to add `p` to `self`'s friends."""
        if p.id in self.friends:
            log(f'{self} tried to add {p}, who is already their friend!', Ansi.LYELLOW)
            return

        self.friends.add(p.id)
        await glob.db.execute(
            'INSERT INTO friendships '
            'VALUES (%s, %s)',
            [self.id, p.id]
        )

        log(f'{self} added {p} to their friends.')

    async def remove_friend(self, p: 'Player') -> None:
        """Attempt to remove `p` from `self`'s friends."""
        if p.id not in self.friends:
            log(f'{self} tried to remove {p}, who is not their friend!', Ansi.LYELLOW)
            return

        self.friends.remove(p.id)
        await glob.db.execute(
            'DELETE FROM friendships '
            'WHERE user1 = %s AND user2 = %s',
            [self.id, p.id]
        )

        log(f'{self} removed {p} from their friends.')

    def fetch_geoloc_db(self, ip: str) -> None:
        """Fetch geolocation data based on ip (using local db)."""
        res = glob.geoloc_db.city(ip)

        iso_code = res.country.iso_code
        loc = res.location

        self.country = (country_codes[iso_code], iso_code)
        self.location = (loc.latitude, loc.longitude)

    async def fetch_geoloc_web(self, ip: str) -> None:
        """Fetch geolocation data based on ip (using ip-api)."""
        url = f'http://ip-api.com/line/{ip}'

        async with glob.http.get(url) as resp:
            if not resp or resp.status != 200:
                log('Failed to get geoloc data: request failed.', Ansi.LRED)
                return

            status, *lines = (await resp.text()).split('\n')

            if status != 'success':
                err_msg = lines[0]
                if err_msg == 'invalid query':
                    err_msg += f' ({url})'

                log(f'Failed to get geoloc data: {err_msg}.', Ansi.LRED)
                return

<<<<<<< HEAD
        country = await glob.db.fetch (
            f'SELECT country FROM users WHERE safe_name = "{self.safe_name}";'
        )

        # store their country as a 2-letter code, and as a number.
        # the players location is stored for the ingame world map.
        self.country = (country_codes[country['country'].upper()], country['country'].upper())
=======
        iso_code = lines[1]

        self.country = (country_codes[iso_code], iso_code)
>>>>>>> 98fec587
        self.location = (float(lines[6]), float(lines[7])) # lat, long

    async def unlock_achievement(self, a: 'Achievement') -> None:
        """Unlock `ach` for `self`, storing in both cache & sql."""
        await glob.db.execute(
            'INSERT INTO user_achievements '
            '(userid, achid) '
            'VALUES (%s, %s)',
            [self.id, a.id]
        )

        self.achievements[a.mode].add(a)

    async def friends_from_sql(self) -> None:
        """Retrieve `self`'s friends from sql."""
        _friends = {row['user2'] for row in await glob.db.fetchall(
            'SELECT user2 FROM friendships WHERE user1 = %s', [self.id]
        )}

        # always have bot added to friends.
        self.friends = _friends | {1}

    async def achievements_from_sql(self) -> None:
        """Retrieve `self`'s achievements from sql."""
        for mode in range(4):
            # get all users achievements for this mode
            res = await glob.db.fetchall(
                'SELECT ua.achid id FROM user_achievements ua '
                'INNER JOIN achievements a ON a.id = ua.achid '
                'WHERE ua.userid = %s AND a.mode = %s',
                [self.id, mode]
            )

            if not res:
                # user has no achievements for this mode
                continue

            # get cached achievements for this mode
            achs = glob.achievements[mode]

            for row in res:
                for ach in achs:
                    if row['id'] == ach.id:
                        self.achievements[mode].add(ach)

    async def stats_from_sql_full(self) -> None:
        """Retrieve `self`'s stats (all modes) from sql."""
        for mode in GameMode:
            # grab static stats from SQL.
            res = await glob.db.fetch(
                'SELECT tscore_{0:sql} tscore, rscore_{0:sql} rscore, '
                'pp_{0:sql} pp, plays_{0:sql} plays, acc_{0:sql} acc, '
                'playtime_{0:sql} playtime, max_combo_{0:sql} max_combo '
                'FROM stats WHERE id = %s'.format(mode),
                [self.id]
            )

            if not res:
                log(f"Failed to fetch {self}'s {mode!r} stats.", Ansi.LRED)
                return

            # calculate rank.
            res['rank'] = (await glob.db.fetch(
                'SELECT COUNT(*) AS higher_pp_players '
                'FROM stats s '
                'INNER JOIN users u USING(id) '
                f'WHERE s.pp_{mode:sql} > %s '
                'AND u.priv & 1 and u.id != %s',
                [res['pp'], self.id]
            ))['higher_pp_players'] + 1

            # update stats
            self.stats[mode] = ModeData(**res)

    async def add_to_menu(
        self, coroutine: Coroutine,
        timeout: int = -1,
        reusable: bool = False
    ) -> int:
        """Add a valid callback to the user's osu! chat options."""
        # generate random negative number in int32 space as the key.
        rand = partial(random.randint, 64, 0x7fffffff)
        while (randnum := rand()) in self.menu_options:
            ...

        # append the callback to their menu options w/ args.
        self.menu_options[randnum] = {
            'callback': coroutine,
            'reusable': reusable,
            'timeout': timeout if timeout != -1 else 0x7fffffff
        }

        # return the key.
        return randnum

    async def update_latest_activity(self) -> None:
        await glob.db.execute(
            'UPDATE users '
            'SET latest_activity = UNIX_TIMESTAMP() '
            'WHERE id = %s',
            [self.id]
        )

    def enqueue(self, b: bytes) -> None:
        """Add data to be sent to the client."""
        self._queue += b

    def dequeue(self) -> Optional[bytes]:
        """Get data from the queue to send to the client."""
        if self._queue:
            data = bytes(self._queue)
            self._queue.clear()
            return data

    def send(self, msg: str, sender: 'Player',
             chan: Optional[Channel] = None) -> None:
        """Enqueue `sender`'s `msg` to `self`. Sent in `chan`, or dm."""
        self.enqueue(
            packets.sendMessage(
                sender = sender.name,
                msg = msg,
                recipient = (chan or self).name,
                sender_id = sender.id
            )
        )

    def send_bot(self, msg: str) -> None:
        """Enqueue `msg` to `self` from bot."""
        bot = glob.bot

        self.enqueue(
            packets.sendMessage(
                sender = bot.name,
                msg = msg,
                recipient = self.name,
                sender_id = bot.id
            )
        )<|MERGE_RESOLUTION|>--- conflicted
+++ resolved
@@ -790,7 +790,6 @@
                 log(f'Failed to get geoloc data: {err_msg}.', Ansi.LRED)
                 return
 
-<<<<<<< HEAD
         country = await glob.db.fetch (
             f'SELECT country FROM users WHERE safe_name = "{self.safe_name}";'
         )
@@ -798,11 +797,6 @@
         # store their country as a 2-letter code, and as a number.
         # the players location is stored for the ingame world map.
         self.country = (country_codes[country['country'].upper()], country['country'].upper())
-=======
-        iso_code = lines[1]
-
-        self.country = (country_codes[iso_code], iso_code)
->>>>>>> 98fec587
         self.location = (float(lines[6]), float(lines[7])) # lat, long
 
     async def unlock_achievement(self, a: 'Achievement') -> None:
