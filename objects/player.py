# -*- coding: utf-8 -*-

import random
import time
import uuid
from dataclasses import dataclass
from datetime import date
from enum import IntEnum
from enum import unique
from functools import cached_property
from functools import partial
from typing import Coroutine
from typing import Optional
from typing import TYPE_CHECKING
from typing import Union

import aiomysql
from cmyui.logging import Ansi
from cmyui.logging import log
from cmyui.discord import Webhook

import packets
from constants.gamemodes import GameMode
from constants.mods import Mods
from constants.privileges import ClientPrivileges
from constants.privileges import Privileges
from objects import glob
from objects.channel import Channel
from objects.match import Match
from objects.match import MatchTeams
from objects.match import MatchTeamTypes
from objects.match import Slot
from objects.match import SlotStatus
from utils.misc import escape_enum
from utils.misc import pymysql_encode

if TYPE_CHECKING:
    from objects.score import Score
    from objects.achievement import Achievement
    from objects.clan import Clan
    from objects.clan import ClanPrivileges

__all__ = (
    'ModeData',
    'Status',
    'Player'
)

BASE_DOMAIN = glob.config.domain

@unique
@pymysql_encode(escape_enum)
class PresenceFilter(IntEnum):
    """osu! client side filter for which users the player can see."""
    Nil     = 0
    All     = 1
    Friends = 2

@unique
@pymysql_encode(escape_enum)
class Action(IntEnum):
    """The client's current state."""
    Idle         = 0
    Afk          = 1
    Playing      = 2
    Editing      = 3
    Modding      = 4
    Multiplayer  = 5
    Watching     = 6
    Unknown      = 7
    Testing      = 8
    Submitting   = 9
    Paused       = 10
    Lobby        = 11
    Multiplaying = 12
    OsuDirect    = 13

@dataclass
class ModeData:
    """A player's stats in a single gamemode."""
    tscore: int
    rscore: int
    pp: int
    acc: float
    plays: int
    playtime: int
    max_combo: int
    rank: int # global

@dataclass
class Status:
    """The current status of a player."""
    action: Action = Action.Idle
    info_text: str = ''
    map_md5: str = ''
    mods: Mods = Mods.NOMOD
    mode: GameMode = GameMode.vn_std
    map_id: int = 0

class Player:
    """\
    Server side representation of a player; not necessarily online.

    Possibly confusing attributes
    -----------
    token: `str`
        The player's unique token; used to
        communicate with the osu! client.

    safe_name: `str`
        The player's username (safe).
        XXX: Equivalent to `cls.name.lower().replace(' ', '_')`.

    pm_private: `bool`
        Whether the player is blocking pms from non-friends.

    silence_end: `int`
        The UNIX timestamp the player's silence will end at.

    pres_filter: `PresenceFilter`
        The scope of users the client can currently see.

    menu_options: `dict[int, dict[str, object]]`
        The current osu! chat menu options available to the player.
        XXX: These may eventually have a timeout.

    bot_client: `bool`
        Whether this is a bot account.

    tourney_client: `bool`
        Whether this is a management/spectator tourney client.

    _queue: `bytearray`
        Bytes enqueued to the player which will be transmitted
        at the tail end of their next connection to the server.
        XXX: cls.enqueue() will add data to this queue, and
             cls.dequeue() will return the data, and remove it.
    """
    __slots__ = (
        'token', 'id', 'name', 'safe_name', 'pw_bcrypt',
        'priv', 'stats', 'status', 'friends', 'blocks', 'channels',
        'spectators', 'spectating', 'match', 'stealth',
        'clan', 'clan_priv', 'achievements',
        'recent_scores', 'last_np', 'country', 'location',
        'utc_offset', 'pm_private',
        'away_msg', 'silence_end', 'in_lobby', 'osu_ver',
        'pres_filter', 'login_time', 'last_recv_time',
        'menu_options',

        'bot_client', 'tourney_client',
        'api_key', '_queue',
        '__dict__'
    )

    def __init__(self, id: int, name: str,
                 priv: Union[Privileges, int], **extras) -> None:
        self.id = id
        self.name = name
        self.safe_name = self.make_safe(self.name)

        self.pw_bcrypt = extras.get('pw_bcrypt', None)

        # generate a token if not given
        token = extras.get('token', None)
        if token is not None:
            self.token = token
        else:
            self.token = self.generate_token()

        # ensure priv is of type Privileges
        self.priv = (priv if isinstance(priv, Privileges) else
                     Privileges(priv))

        self.stats: dict[GameMode, ModeData] = {}
        self.status = Status()

        # userids, not player objects
        self.friends: set[int] = set()
        self.blocks: set[int] = set()

        self.channels: list[Channel] = []
        self.spectators: list[Player] = []
        self.spectating: Optional[Player] = None
        self.match: Optional[Match] = None
        self.stealth = False

        self.clan: Optional['Clan'] = extras.get('clan', None)
        self.clan_priv: Optional['ClanPrivileges'] = extras.get('clan_priv', None)

        self.achievements: set['Achievement'] = set()

        self.geoloc = extras.get('geoloc', {
            'latitude': 0.0,
            'longitude': 0.0,
            'country': {
                'iso_code': 'XX',
                'numeric': 0
            }
        })

        self.utc_offset = extras.get('utc_offset', 0)
        self.pm_private = extras.get('pm_private', False)
        self.away_msg: Optional[str] = None
        self.silence_end = extras.get('silence_end', 0)
        self.in_lobby = False
        self.osu_ver: Optional[date] = extras.get('osu_ver', None)
        self.pres_filter = PresenceFilter.Nil

        login_time = extras.get('login_time', 0.0)
        self.login_time = login_time
        self.last_recv_time = login_time

        # XXX: below is mostly gulag-specific & internal stuff

        # store most recent score for each gamemode.
        self.recent_scores: dict[GameMode, Score] = {}

        # store the last beatmap /np'ed by the user.
        self.last_np = {
            'bmap': None,
            'mode_vn': None,
            'timeout': 0
        }

        # {id: {'callback', func, 'timeout': unixt, 'reusable': False}, ...}
        self.menu_options: dict[int, dict[str, object]] = {}

        # subject to possible change in the future,
        # although if anything, bot accounts will
        # probably just use the /api/ routes?
        self.bot_client = extras.get('bot_client', False)
        if self.bot_client:
            self.enqueue = lambda data: None

        self.tourney_client = extras.get('tourney_client', False)

        self.api_key = extras.get('api_key', None)

        # packet queue
        self._queue = bytearray()

    def __repr__(self) -> str:
        return f'<{self.name} ({self.id})>'

    @cached_property
    def online(self) -> bool:
        return self.token != ''

    @cached_property
    def url(self) -> str:
        """The url to the player's profile."""
        # NOTE: this is currently never wiped because
        # domain & id cannot be changed in-game; if this
        # ever changes, it will need to be wiped.
        return f'https://{BASE_DOMAIN}/u/{self.id}'

    @cached_property
    def embed(self) -> str:
        """An osu! chat embed to the player's profile."""
        # NOTE: this is currently never wiped because
        # url & name cannot be changed in-game; if this
        # ever changes, it will need to be wiped.
        return f'[{self.url} {self.name}]'

    @cached_property
    def avatar_url(self) -> str:
        """The url to the player's avatar."""
        # NOTE: this is currently never wiped because
        # domain & id cannot be changed in-game; if this
        # ever changes, it will need to be wiped.
        return f'https://a.{BASE_DOMAIN}/{self.id}'

    @cached_property
    def full_name(self) -> str:
        """The user's "full" name; including their clan tag."""
        # NOTE: this is currently only wiped when the
        # user leaves their clan; if name/clantag ever
        # become changeable, it will need to be wiped.
        if self.clan:
            return f'[{self.clan.tag}] {self.name}'
        else:
            return self.name

    # TODO: chat embed with clan tag hyperlinked?

    @property
    def remaining_silence(self) -> int:
        """The remaining time of the players silence."""
        return max(0, int(self.silence_end - time.time()))

    @property
    def silenced(self) -> bool:
        """Whether or not the player is silenced."""
        return self.remaining_silence != 0

    @cached_property
    def bancho_priv(self) -> ClientPrivileges:
        """The player's privileges according to the client."""
        ret = ClientPrivileges(0)
        if self.priv & Privileges.Normal:
            ret |= ClientPrivileges.Player
        if self.priv & Privileges.Donator:
            ret |= ClientPrivileges.Supporter
        if self.priv & Privileges.Mod:
            ret |= ClientPrivileges.Moderator
        if self.priv & Privileges.Admin:
            ret |= ClientPrivileges.Developer
        if self.priv & Privileges.Dangerous:
            ret |= ClientPrivileges.Owner
        return ret

    @cached_property
    def restricted(self) -> bool:
        """Return whether the player is restricted."""
        return not self.priv & Privileges.Normal

    @property
    def gm_stats(self) -> ModeData:
        """The player's stats in their currently selected mode."""
        return self.stats[self.status.mode]

    @cached_property
    def recent_score(self) -> 'Score':
        """The player's most recently submitted score."""
        score = None
        for s in self.recent_scores.values():
            if not s:
                continue

            if not score:
                score = s
                continue

            if s.play_time > score.play_time:
                score = s

        return score

    @staticmethod
    def generate_token() -> str:
        """Generate a random uuid as a token."""
        return str(uuid.uuid4())

    @staticmethod
    def make_safe(name: str) -> str:
        """Return a name safe for usage in sql."""
        return name.lower().replace(' ', '_')

    def logout(self) -> None:
        """Log `self` out of the server."""
        # invalidate the user's token.
        self.token = ''

        if 'online' in self.__dict__:
            del self.online # wipe cached_property

        # leave multiplayer.
        if self.match:
            self.leave_match()

        # stop spectating.
        if host := self.spectating:
            host.remove_spectator(self)

        # leave channels
        while self.channels:
            self.leave_channel(self.channels[0], kick=False)

        # remove from playerlist and
        # enqueue logout to all users.
        glob.players.remove(self)

        if not self.restricted:
            if glob.datadog:
                glob.datadog.decrement('gulag.online_players')

            glob.players.enqueue(packets.logout(self.id))

        log(f'{self} logged out.', Ansi.LYELLOW)

    async def update_privs(self, new: Privileges) -> None:
        """Update `self`'s privileges to `new`."""
        self.priv = new

        await glob.db.execute(
            'UPDATE users '
            'SET priv = %s '
            'WHERE id = %s',
            [self.priv, self.id]
        )

        if 'bancho_priv' in self.__dict__:
            del self.bancho_priv # wipe cached_property

    async def add_privs(self, bits: Privileges) -> None:
        """Update `self`'s privileges, adding `bits`."""
        self.priv |= bits

        await glob.db.execute(
            'UPDATE users '
            'SET priv = %s '
            'WHERE id = %s',
            [self.priv, self.id]
        )

        if 'bancho_priv' in self.__dict__:
            del self.bancho_priv # wipe cached_property

    async def remove_privs(self, bits: Privileges) -> None:
        """Update `self`'s privileges, removing `bits`."""
        self.priv &= ~bits

        await glob.db.execute(
            'UPDATE users '
            'SET priv = %s '
            'WHERE id = %s',
            [self.priv, self.id]
        )

        if 'bancho_priv' in self.__dict__:
            del self.bancho_priv # wipe cached_property

    async def restrict(self, admin: 'Player', reason: str) -> None:
        """Restrict `self` for `reason`, and log to sql."""
        await self.remove_privs(Privileges.Normal)

        log_msg = f'{admin} restricted for "{reason}".'
        await glob.db.execute(
            'INSERT INTO logs '
            '(`from`, `to`, `msg`, `time`) '
            'VALUES (%s, %s, %s, NOW())',
            [admin.id, self.id, log_msg]
        )

        if 'restricted' in self.__dict__:
            del self.restricted # wipe cached_property

        log_msg = f'{admin} restricted {self} for: {reason}.'

        log(log_msg, Ansi.LRED)

        if glob.has_internet:
            if webhook_url := glob.config.webhooks['audit-log']:
                webhook = Webhook(webhook_url, content=log_msg)
                await webhook.post(glob.http)

        if self.online:
            # log the user out if they're offline, this
            # will simply relog them and refresh their state.
            self.logout()

    async def unrestrict(self, admin: 'Player', reason: str) -> None:
        """Restrict `self` for `reason`, and log to sql."""
        await self.add_privs(Privileges.Normal)

        log_msg = f'{admin} unrestricted for "{reason}".'
        await glob.db.execute(
            'INSERT INTO logs '
            '(`from`, `to`, `msg`, `time`) '
            'VALUES (%s, %s, %s, NOW())',
            [admin.id, self.id, log_msg]
        )

        if 'restricted' in self.__dict__:
            del self.restricted # wipe cached_property

        log_msg = f'{admin} unrestricted {self} for: {reason}.'

        log(log_msg, Ansi.LRED)

        if glob.has_internet:
            if webhook_url := glob.config.webhooks['audit-log']:
                webhook = Webhook(webhook_url, content=log_msg)
                await webhook.post(glob.http)

        if self.online:
            # log the user out if they're offline, this
            # will simply relog them and refresh their state.
            self.logout()

    async def silence(self, admin: 'Player', duration: int,
                      reason: str) -> None:
        """Silence `self` for `duration` seconds, and log to sql."""
        self.silence_end = int(time.time() + duration)

        await glob.db.execute(
            'UPDATE users SET silence_end = %s WHERE id = %s',
            [self.silence_end, self.id]
        )

        log_msg = f'{admin} silenced ({duration}s) for "{reason}".'
        await glob.db.execute(
            'INSERT INTO logs '
            '(`from`, `to`, `msg`, `time`) '
            'VALUES (%s, %s, %s, NOW())',
            [admin.id, self.id, log_msg]
        )

        # inform the user's client.
        self.enqueue(packets.silenceEnd(duration))

        # wipe their messages from any channels.
        glob.players.enqueue(packets.userSilenced(self.id))

        # remove them from multiplayer match (if any).
        if self.match:
            self.leave_match()

        log(f'Silenced {self}.', Ansi.LCYAN)

    async def unsilence(self, admin: 'Player') -> None:
        """Unsilence `self`, and log to sql."""
        self.silence_end = int(time.time())

        await glob.db.execute(
            'UPDATE users SET silence_end = %s WHERE id = %s',
            [self.silence_end, self.id]
        )

        log_msg = f'{admin} unsilenced.'
        await glob.db.execute(
            'INSERT INTO logs '
            '(`from`, `to`, `msg`, `time`) '
            'VALUES (%s, %s, %s, NOW())',
            [admin.id, self.id, log_msg]
        )

        # inform the user's client
        self.enqueue(packets.silenceEnd(0))

        log(f'Unsilenced {self}.', Ansi.LCYAN)

    def join_match(self, m: Match, passwd: str) -> bool:
        """Attempt to add `self` to `m`."""
        if self.match:
            log(f'{self} tried to join multiple matches?')
            self.enqueue(packets.matchJoinFail())
            return False

        if self.id in m.tourney_clients:
            # the user is already in the match with a tourney client.
            # users cannot spectate themselves so this is not possible.
            self.enqueue(packets.matchJoinFail())
            return False

        if self is not m.host:
            # match already exists, we're simply joining.
            # NOTE: staff members have override to pw and can
            # simply use any to join a pw protected match.
            if (
                passwd != m.passwd and
                self not in glob.players.staff
            ):
                log(f'{self} tried to join {m} w/ incorrect pw.', Ansi.LYELLOW)
                self.enqueue(packets.matchJoinFail())
                return False
            if (slotID := m.get_free()) is None:
                log(f'{self} tried to join a full match.', Ansi.LYELLOW)
                self.enqueue(packets.matchJoinFail())
                return False

        else:
            # match is being created
            slotID = 0

        if not self.join_channel(m.chat):
            log(f'{self} failed to join {m.chat}.', Ansi.LYELLOW)
            return False

        if (lobby := glob.channels['#lobby']) in self.channels:
            self.leave_channel(lobby)

        slot: Slot = m.slots[0 if slotID == -1 else slotID]

        # if in a teams-vs mode, switch team from neutral to red.
        if m.team_type in (MatchTeamTypes.team_vs,
                           MatchTeamTypes.tag_team_vs):
            slot.team = MatchTeams.red

        slot.status = SlotStatus.not_ready
        slot.player = self
        self.match = m

        self.enqueue(packets.matchJoinSuccess(m))
        m.enqueue_state()

        return True

    def leave_match(self) -> None:
        """Attempt to remove `self` from their match."""
        if not self.match:
            if glob.app.debug:
                log(f"{self} tried leaving a match they're not in?", Ansi.LYELLOW)
            return

        slot = self.match.get_slot(self)

        if slot.status == SlotStatus.locked:
            # player was kicked, keep the slot locked.
            new_status = SlotStatus.locked
        else:
            # player left, open the slot for new players to join.
            new_status = SlotStatus.open

        slot.reset(new_status=new_status)

        self.leave_channel(self.match.chat)

        if all(map(Slot.empty, self.match.slots)):
            # multi is now empty, chat has been removed.
            # remove the multi from the channels list.
            log(f'Match {self.match} finished.')

            # cancel any pending start timers
            if self.match.starting['start'] is not None:
                self.match.starting['start'].cancel()
                for alert in self.match.starting['alerts']:
                    alert.cancel()

                # i guess unnecessary but i'm ocd
                self.match.starting['start'] = None
                self.match.starting['alerts'] = None
                self.match.starting['time'] = None

            glob.matches.remove(self.match)

            if lobby := glob.channels['#lobby']:
                lobby.enqueue(packets.disposeMatch(self.match.id))

        else:
            # we may have been host, if so, find another.
            if self is self.match.host:
                for s in self.match.slots:
                    if s.status & SlotStatus.has_player:
                        self.match.host = s.player
                        self.match.host.enqueue(packets.matchTransferHost())
                        break

            if self in self.match._refs:
                self.match._refs.remove(self)
                self.match.chat.send_bot(f'{self.name} removed from match referees.')

            # notify others of our deprature
            self.match.enqueue_state()

        self.match = None

    async def join_clan(self, c: 'Clan') -> bool:
        """Attempt to add `self` to `c`."""
        if self.id in c.members:
            return False

        if not 'invited': # TODO
            return False

        await c.add_member(self)
        return True

    async def leave_clan(self) -> None:
        """Attempt to remove `self` from `c`."""
        if not self.clan:
            return

        await self.clan.remove_member(self)

    def join_channel(self, c: Channel) -> bool:
        """Attempt to add `self` to `c`."""
        if (
            self in c or # player already in channel
            not c.can_read(self.priv) or # no read privs
            c._name == '#lobby' and not self.in_lobby # not in mp lobby
        ):
            return False

        c.append(self) # add to c.players
        self.channels.append(c) # add to p.channels

        self.enqueue(packets.channelJoin(c.name))

        chan_info_packet = packets.channelInfo(
            c.name, c.topic, len(c.players)
        )

        if c.instance:
            # instanced channel, only send the players
            # who are currently inside of the instance
            for p in c.players:
                p.enqueue(chan_info_packet)
        else:
            # normal channel, send to all players who
            # have access to see the channel's usercount.
            for p in glob.players:
                if c.can_read(p.priv):
                    p.enqueue(chan_info_packet)

        if glob.app.debug:
            log(f'{self} joined {c}.')

        return True

    def leave_channel(self, c: Channel, kick: bool = True) -> None:
        """Attempt to remove `self` from `c`."""
        # ensure they're in the chan.
        if self not in c:
            return

        c.remove(self) # remove from c.players
        self.channels.remove(c) # remove from p.channels

        if kick:
            self.enqueue(packets.channelKick(c.name))

        chan_info_packet = packets.channelInfo(
            c.name, c.topic, len(c.players)
        )

        if c.instance:
            # instanced channel, only send the players
            # who are currently inside of the instance
            for p in c.players:
                p.enqueue(chan_info_packet)
        else:
            # normal channel, send to all players who
            # have access to see the channel's usercount.
            for p in glob.players:
                if c.can_read(p.priv):
                    p.enqueue(chan_info_packet)

        if glob.app.debug:
            log(f'{self} left {c}.')

    def add_spectator(self, p: 'Player') -> None:
        """Attempt to add `p` to `self`'s spectators."""
        chan_name = f'#spec_{self.id}'

        if not (spec_chan := glob.channels[chan_name]):
            # spectator chan doesn't exist, create it.
            spec_chan = Channel(
                name = chan_name,
                topic = f"{self.name}'s spectator channel.'",
                auto_join = False,
                instance = True
            )

            self.join_channel(spec_chan)
            glob.channels.append(spec_chan)

        # attempt to join their spectator channel.
        if not p.join_channel(spec_chan):
            log(f'{self} failed to join {spec_chan}?', Ansi.LYELLOW)
            return

        #p.enqueue(packets.channelJoin(c.name))
        if not p.stealth:
            p_joined = packets.fellowSpectatorJoined(p.id)
            for s in self.spectators:
                s.enqueue(p_joined)
                p.enqueue(packets.fellowSpectatorJoined(s.id))

            self.enqueue(packets.spectatorJoined(p.id))
        else:
            # player is admin in stealth, only give
            # other players data to us, not vice-versa.
            for s in self.spectators:
                p.enqueue(packets.fellowSpectatorJoined(s.id))

        self.spectators.append(p)
        p.spectating = self

        log(f'{p} is now spectating {self}.')

    def remove_spectator(self, p: 'Player') -> None:
        """Attempt to remove `p` from `self`'s spectators."""
        self.spectators.remove(p)
        p.spectating = None

        c = glob.channels[f'#spec_{self.id}']
        p.leave_channel(c)

        if not self.spectators:
            # remove host from channel, deleting it.
            self.leave_channel(c)
        else:
            # send new playercount
            c_info = packets.channelInfo(c.name, c.topic, len(c.players))
            fellow = packets.fellowSpectatorLeft(p.id)

            self.enqueue(c_info)

            for s in self.spectators:
                s.enqueue(fellow + c_info)

        self.enqueue(packets.spectatorLeft(p.id))
        log(f'{p} is no longer spectating {self}.')

    async def add_friend(self, p: 'Player') -> None:
        """Attempt to add `p` to `self`'s friends."""
        if p.id in self.friends:
            log(f'{self} tried to add {p}, who is already their friend!', Ansi.LYELLOW)
            return

        self.friends.add(p.id)
        await glob.db.execute(
            "REPLACE INTO relationships "
            "VALUES (%s, %s, 'friend')",
            [self.id, p.id]
        )

        log(f'{self} friended {p}.')

    async def remove_friend(self, p: 'Player') -> None:
        """Attempt to remove `p` from `self`'s friends."""
        if p.id not in self.friends:
            log(f'{self} tried to unfriend {p}, who is not their friend!', Ansi.LYELLOW)
            return

        self.friends.remove(p.id)
        await glob.db.execute(
            'DELETE FROM relationships '
            'WHERE user1 = %s AND user2 = %s',
            [self.id, p.id]
        )

        log(f'{self} unfriended {p}.')

    async def add_block(self, p: 'Player') -> None:
        """Attempt to add `p` to `self`'s blocks."""
        if p.id in self.blocks:
            log(f"{self} tried to block {p}, who they've already blocked!", Ansi.LYELLOW)
            return

        self.blocks.add(p.id)
        await glob.db.execute(
            "REPLACE INTO relationships "
            "VALUES (%s, %s, 'block')",
            [self.id, p.id]
        )

        log(f'{self} blocked {p}.')

    async def remove_block(self, p: 'Player') -> None:
        """Attempt to remove `p` from `self`'s blocks."""
        if p.id not in self.blocks:
            log(f"{self} tried to unblock {p}, who they haven't blocked!", Ansi.LYELLOW)
            return

        self.blocks.remove(p.id)
        await glob.db.execute(
            'DELETE FROM relationships '
            'WHERE user1 = %s AND user2 = %s',
            [self.id, p.id]
        )

        log(f'{self} unblocked {p}.')

<<<<<<< HEAD
    def fetch_geoloc_db(self, ip: str) -> None:
        """Fetch geolocation data based on ip (using local db)."""
        res = glob.geoloc_db.city(ip)

        iso_code = res.country.iso_code
        loc = res.location

        self.country = (country_codes[iso_code], iso_code)
        self.location = (loc.latitude, loc.longitude)

    async def fetch_geoloc_web(self, ip: str) -> None:
        """Fetch geolocation data based on ip (using ip-api)."""
        if not glob.has_internet: # requires internet connection
            return

        url = f'http://ip-api.com/line/{ip}'

        async with glob.http.get(url) as resp:
            if not resp or resp.status != 200:
                log('Failed to get geoloc data: request failed.', Ansi.LRED)
                return

            status, *lines = (await resp.text()).split('\n')

            if status != 'success':
                err_msg = lines[0]
                if err_msg == 'invalid query':
                    err_msg += f' ({url})'

                log(f'Failed to get geoloc data: {err_msg}.', Ansi.LRED)
                return

        country = await glob.db.fetch (
            f'SELECT country FROM users WHERE safe_name = "{self.safe_name}";'
        )

        # store their country as a 2-letter code, and as a number.
        # the players location is stored for the ingame world map.
        self.country = (country_codes[country['country'].upper()], country['country'].upper())
        self.location = (float(lines[6]), float(lines[7])) # lat, long

=======
>>>>>>> 34cd2195
    async def unlock_achievement(self, a: 'Achievement') -> None:
        """Unlock `ach` for `self`, storing in both cache & sql."""
        await glob.db.execute(
            'INSERT INTO user_achievements '
            '(userid, achid) '
            'VALUES (%s, %s)',
            [self.id, a.id]
        )

        self.achievements.add(a)

    async def relationships_from_sql(self, db_cursor: aiomysql.DictCursor) -> None:
        """Retrieve `self`'s relationships from sql."""
        await db_cursor.execute(
            'SELECT user2, type '
            'FROM relationships '
            'WHERE user1 = %s',
            [self.id]
        )

        async for row in db_cursor:
            if row['type'] == 'friend':
                self.friends.add(row['user2'])
            else:
                self.blocks.add(row['user2'])

        # always have bot added to friends.
        self.friends.add(1)

    async def achievements_from_sql(self, db_cursor: aiomysql.DictCursor) -> None:
        """Retrieve `self`'s achievements from sql."""
        await db_cursor.execute(
            'SELECT ua.achid id FROM user_achievements ua '
            'INNER JOIN achievements a ON a.id = ua.achid '
            'WHERE ua.userid = %s',
            [self.id]
        )

        async for row in db_cursor:
            for ach in glob.achievements:
                if row['id'] == ach.id:
                    self.achievements.add(ach)

    async def stats_from_sql_full(self, db_cursor: aiomysql.DictCursor) -> None:
        """Retrieve `self`'s stats (all modes) from sql."""
        await db_cursor.execute(
            'SELECT * '
            'FROM stats '
            'WHERE id = %s',
            [self.id]
        )

        res = await db_cursor.fetchone()

        # get global rank for each mode
        # XXX: this will be improved in future
        for mode in GameMode:
            mode_suffix = format(mode, 'sql')

            # calculate rank.
            await db_cursor.execute(
                'SELECT COUNT(*) AS higher_pp_players '
                'FROM stats s '
                'INNER JOIN users u USING(id) '
                f'WHERE s.pp_{mode_suffix} > %s '
                'AND u.priv & 1 and u.id != %s',
                [res[f'pp_{mode_suffix}'], self.id]
            )

            mode_rank = (await db_cursor.fetchone())['higher_pp_players'] + 1

            # update stats
            self.stats[mode] = ModeData(
                tscore=res[f'tscore_{mode_suffix}'],
                rscore=res[f'rscore_{mode_suffix}'],
                pp=res[f'pp_{mode_suffix}'],
                acc=res[f'acc_{mode_suffix}'],
                plays=res[f'plays_{mode_suffix}'],
                playtime=res[f'playtime_{mode_suffix}'],
                max_combo=res[f'max_combo_{mode_suffix}'],
                rank=mode_rank
            )

    async def add_to_menu(
        self, coroutine: Coroutine,
        timeout: int = -1,
        reusable: bool = False
    ) -> int:
        """Add a valid callback to the user's osu! chat options."""
        # generate random negative number in int32 space as the key.
        rand = partial(random.randint, 64, 0x7fffffff)
        while (randnum := rand()) in self.menu_options:
            ...

        # append the callback to their menu options w/ args.
        self.menu_options[randnum] = {
            'callback': coroutine,
            'reusable': reusable,
            'timeout': timeout if timeout != -1 else 0x7fffffff
        }

        # return the key.
        return randnum

    def update_latest_activity(self) -> None:
        """Update the player's latest activity in the database."""
        task = glob.db.execute(
            'UPDATE users '
            'SET latest_activity = UNIX_TIMESTAMP() '
            'WHERE id = %s',
            [self.id]
        )
        glob.loop.create_task(task)

    def enqueue(self, b: bytes) -> None:
        """Add data to be sent to the client."""
        self._queue += b

    def dequeue(self) -> Optional[bytes]:
        """Get data from the queue to send to the client."""
        if self._queue:
            data = bytes(self._queue)
            self._queue.clear()
            return data

    def send(self, msg: str, sender: 'Player',
             chan: Optional[Channel] = None) -> None:
        """Enqueue `sender`'s `msg` to `self`. Sent in `chan`, or dm."""
        self.enqueue(
            packets.sendMessage(
                sender = sender.name,
                msg = msg,
                recipient = (chan or self).name,
                sender_id = sender.id
            )
        )

    def send_bot(self, msg: str) -> None:
        """Enqueue `msg` to `self` from bot."""
        bot = glob.bot

        self.enqueue(
            packets.sendMessage(
                sender = bot.name,
                msg = msg,
                recipient = self.name,
                sender_id = bot.id
            )
        )<|MERGE_RESOLUTION|>--- conflicted
+++ resolved
@@ -853,7 +853,6 @@
 
         log(f'{self} unblocked {p}.')
 
-<<<<<<< HEAD
     def fetch_geoloc_db(self, ip: str) -> None:
         """Fetch geolocation data based on ip (using local db)."""
         res = glob.geoloc_db.city(ip)
@@ -895,8 +894,6 @@
         self.country = (country_codes[country['country'].upper()], country['country'].upper())
         self.location = (float(lines[6]), float(lines[7])) # lat, long
 
-=======
->>>>>>> 34cd2195
     async def unlock_achievement(self, a: 'Achievement') -> None:
         """Unlock `ach` for `self`, storing in both cache & sql."""
         await glob.db.execute(
