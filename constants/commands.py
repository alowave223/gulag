--- conflicted
+++ resolved
@@ -8,10 +8,7 @@
 import random
 import re
 import signal
-<<<<<<< HEAD
-=======
 import struct
->>>>>>> b1d8cd58
 import time
 import uuid
 import datetime
