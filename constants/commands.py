--- conflicted
+++ resolved
@@ -14,11 +14,8 @@
 import uuid
 import datetime
 from collections import Counter
-<<<<<<< HEAD
-=======
 from dataclasses import dataclass
 from datetime import datetime
->>>>>>> 8fa45661
 from importlib.metadata import version as pkg_version
 from time import perf_counter_ns as clock_ns
 from typing import Callable
