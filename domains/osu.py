# -*- coding: utf-8 -*-

import copy
import hashlib
import random
import re
import secrets
import string
import struct
import time
import datetime
from collections import defaultdict
from enum import IntEnum
from enum import unique
from functools import wraps
from pathlib import Path
from typing import Callable
from typing import Optional
from typing import TYPE_CHECKING
from urllib.parse import unquote
from utils.recalculator import PPCalculator
from circleparse import parse_replay_file

import aiomysql
import bcrypt
import orjson
<<<<<<< HEAD
import json
from cmyui import _isdecimal
from cmyui import Ansi
from cmyui import Connection
from cmyui import Domain
from cmyui import log
from cmyui import ratelimit
from cmyui.discord import Webhook
from cmyui.discord import Embed
=======
from cmyui.logging import Ansi
from cmyui.logging import log
from cmyui.logging import printc
from cmyui.utils import _isdecimal
from cmyui.web import Connection
from cmyui.web import Domain
from cmyui.web import ratelimit
>>>>>>> ec791a44

import packets
import utils.misc
from constants import regexes
from constants.clientflags import ClientFlags
from constants.gamemodes import GameMode
from constants.mods import Mods
from objects import glob
from objects.beatmap import Beatmap
from objects.beatmap import RankedStatus
from objects.player import Privileges
from objects.score import Score
from objects.score import SubmissionStatus
from utils.misc import escape_enum
from utils.misc import pymysql_encode
from utils.recalculator import PPCalculator

if TYPE_CHECKING:
    from objects.player import Player

""" osu: handle connections from web, api, and beyond? """

BASE_DOMAIN = glob.config.domain
domain = Domain(f'osu.{BASE_DOMAIN}')

REPLAYS_PATH = Path.cwd() / '.data/osr'
BEATMAPS_PATH = Path.cwd() / '.data/osu'
SCREENSHOTS_PATH = Path.cwd() / '.data/ss'
AVATARS_PATH = Path.cwd() / '.data/avatars'

""" Some helper decorators (used for /web/ connections) """


def _required_args(args: set[str], argset: str) -> Callable:
    """Decorator to ensure all required arguments are present."""
    # NOTE: this function is not meant to be used directly, but
    # rather used in the form as the functions below.
    def wrapper(f: Callable) -> Callable:

        # modify the handler code to ensure that
        # all arguments are sent in the request.
        @wraps(f)
        async def handler(conn: Connection) -> Optional[bytes]:
            _argset = getattr(conn, argset)
            if all([x in _argset for x in args]):
                # all args given, call the
                # handler with the conn.
                return await f(conn)

        return handler
    return wrapper

# the decorator above may be used
# for either args, mpargs, or files.


def required_args(args: set[str]) -> Callable:
    return _required_args(args, argset='args')


def required_mpargs(args: set[str]) -> Callable:
    return _required_args(args, argset='multipart_args')


def required_files(args: set[str]) -> Callable:
    return _required_args(args, argset='files')


def get_login(name_p: str, pass_p: str, auth_error: bytes = b'') -> Callable:
    """Decorator to ensure a player's login information is correct."""
    # NOTE: this function does NOT verify whether the arguments have
    # been passed into the connection, and assumes you have already
    # called the appropriate decorator above, @required_x.
    def wrapper(f: Callable) -> Callable:

        # modify the handler code to get the player
        # object before calling the handler itself.
        @wraps(f)
        async def handler(conn: Connection) -> Optional[bytes]:
            # args may be provided in regular args
            # or multipart, but only one at a time.
            argset = conn.args or conn.multipart_args

            if not (
                p := await glob.players.get_login(
                    name=unquote(argset[name_p]),
                    pw_md5=argset[pass_p]
                )
            ):
                # player login incorrect
                return auth_error

            # login verified, call the handler
            return await f(p, conn)
        return handler
    return wrapper


""" /web/ handlers """

# TODO
# POST /web/osu-session.php
# POST /web/osu-osz2-bmsubmit-post.php
# POST /web/osu-osz2-bmsubmit-upload.php
# GET /web/osu-osz2-bmsubmit-getid.php
# GET /web/osu-get-beatmap-topic.php

@domain.route('/web/osu-error.php', methods=['POST'])
async def osuError(conn: Connection) -> Optional[bytes]:
    if glob.app.debug:
        err_args = conn.multipart_args
        if 'u' in err_args and 'p' in err_args:
            if not (
                p := await glob.players.get_login(
                    name = unquote(err_args['u']),
                    pw_md5 = err_args['p']
                )
            ):
                # player login incorrect
                await utils.misc.log_strange_occurrence('osu-error auth failed')
                p = None
        else:
            p = None

        err_desc = '{feedback} ({exception})'.format(**err_args)
        log(f'{p or "Offline user"} sent osu-error: {err_desc}', Ansi.LCYAN)
        printc(err_args['stacktrace'][:-2], Ansi.LMAGENTA)

    # TODO: save error in db
    pass

@domain.route('/web/osu-screenshot.php', methods=['POST'])
@required_mpargs({'u', 'p', 'v'})
@get_login(name_p='u', pass_p='p')
async def osuScreenshot(p: 'Player', conn: Connection) -> Optional[bytes]:
    if 'ss' not in conn.files:
        log('Screenshot req missing file.', Ansi.LRED)
        return (400, b'Missing file.')

    ss_file = conn.files['ss']

    # png sizes: 1080p: ~300-800kB | 4k: ~1-2mB
    if len(ss_file) > (4 * 1024 * 1024):
        return (400, b'Screenshot file too large.')

    if (
        'v' not in conn.multipart_args or
        conn.multipart_args['v'] != '1'
    ):
        await utils.misc.log_strange_occurrence(
            f'v=1 missing from osu-screenshot mp args; {conn.multipart_args}'
        )

    if (
        ss_file[:4] == b'\xff\xd8\xff\xe0' and
        ss_file[6:11] == b'JFIF\x00'
    ):
        extension = 'jpeg'
    elif (
        ss_file[:8] == b'\x89PNG\r\n\x1a\n' and
        ss_file[-8] == b'\x49END\xae\x42\x60\x82'
    ):
        extension = 'png'
    else:
        return (400, b'Invalid file type.')

    letters = string.ascii_letters + string.digits
    
    while True:
        filename = f'{secrets.token_urlsafe(6)}.{extension}'
        screenshot_file = SCREENSHOTS_PATH / filename
        if not screenshot_file.exists():
            break

    screenshot_file.write_bytes(ss_file)

    log(f'{p} uploaded {filename}.')
    return filename.encode()


@domain.route('/web/osu-getfriends.php')
@required_args({'u', 'h'})
@get_login(name_p='u', pass_p='h')
async def osuGetFriends(p: 'Player', conn: Connection) -> Optional[bytes]:
    return '\n'.join(map(str, p.friends)).encode()

_gulag_osuapi_status_map = {
    0: 0,
    2: 1,
    3: 2,
    4: 3,
    5: 4
}
def gulag_to_osuapi_status(s: int) -> int:
    return _gulag_osuapi_status_map[s]

@domain.route('/web/osu-getbeatmapinfo.php', methods=['POST'])
@required_args({'u', 'h'})
@get_login(name_p='u', pass_p='h')
async def osuGetBeatmapInfo(p: 'Player', conn: Connection) -> Optional[bytes]:
    data = orjson.loads(conn.body)

    num_requests = len(data['Filenames']) + len(data['Ids'])
    log(f'{p} requested info for {num_requests} maps.', Ansi.LCYAN)

    ret = []

    async with glob.db.pool.acquire() as conn:
        async with conn.cursor(aiomysql.DictCursor) as db_cursor:
            for idx, fname in enumerate(data['Filenames']):
                # Attempt to regex pattern match the filename.
                # If there is no match, simply ignore this map.
                # XXX: Sometimes a map will be requested without a
                # diff name, not really sure how to handle this? lol
                if not (r := regexes.mapfile.match(fname)):
                    continue

                # try getting the map from sql
                await db_cursor.execute(
                    'SELECT id, set_id, status, md5 '
                    'FROM maps WHERE artist = %s AND '
                    'title = %s AND creator = %s AND '
                    'version = %s', [
                        r['artist'], r['title'],
                        r['creator'], r['version']
                    ]
                )

                if db_cursor.rowcount == 0:
                    continue # no map found

                res = await db_cursor.fetchone()

                # convert from gulag -> osu!api status
                res['status'] = gulag_to_osuapi_status(res['status'])

                # try to get the user's grades on the map osu!
                # only allows us to send back one per gamemode,
                # so we'll just send back relax for the time being..
                # XXX: perhaps user-customizable in the future?
                grades = ['N', 'N', 'N', 'N']

                await db_cursor.execute(
                    'SELECT grade, mode FROM scores_rx '
                    'WHERE map_md5 = %s AND userid = %s '
                    'AND status = 2',
                    [res['md5'], p.id]
                )

                async for score in db_cursor:
                    grades[score['mode']] = score['grade']

                ret.append(
                    '{i}|{id}|{set_id}|{md5}|{status}|{grades}'.format(
                        i = idx, grades = '|'.join(grades), **res
                    )
                )

    if data['Ids']: # still have yet to see this used
        await utils.misc.log_strange_occurrence(
            f'{p} requested map(s) info by id ({data["Ids"]})'
        )

    return '\n'.join(ret).encode()


@domain.route('/web/osu-getfavourites.php')
@required_args({'u', 'h'})
@get_login(name_p='u', pass_p='h')
async def osuGetFavourites(p: 'Player', conn: Connection) -> Optional[bytes]:
    favourites = await glob.db.fetchall(
        'SELECT setid FROM favourites '
        'WHERE userid = %s',
        [p.id]
    )

    return '\n'.join(favourites).encode()


@domain.route('/web/osu-addfavourite.php')
@required_args({'u', 'h', 'a'})
@get_login(name_p='u', pass_p='h', auth_error=b'Please login to add favourites!')
async def osuAddFavourite(p: 'Player', conn: Connection) -> Optional[bytes]:
    # make sure set id is valid
    if not conn.args['a'].isdecimal():
        return (400, b'Invalid beatmap set id.')

    # check if they already have this favourited.
    if await glob.db.fetch(
        'SELECT 1 FROM favourites '
        'WHERE userid = %s AND setid = %s',
        [p.id, conn.args['a']]
    ):
        return b"You've already favourited this beatmap!"

    # add favourite
    await glob.db.execute(
        'INSERT INTO favourites '
        'VALUES (%s, %s)',
        [p.id, conn.args['a']]
    )


@domain.route('/web/lastfm.php')
@required_args({'b', 'action', 'us', 'ha'})
@get_login(name_p='us', pass_p='ha')
async def lastFM(p: 'Player', conn: Connection) -> Optional[bytes]:
    if conn.args['b'][0] != 'a':
        # not anticheat related, tell the
        # client not to send any more for now.
        return b'-3'

    flags = ClientFlags(int(conn.args['b'][1:]))

    if flags & (ClientFlags.HQAssembly | ClientFlags.HQFile):
        # Player is currently running hq!osu; could possibly
        # be a separate client, buuuut prooobably not lol.

        await p.restrict(
            admin=glob.bot,
            reason=f'hq!osu running ({flags})'
        )
        return b'-3'

    if flags & ClientFlags.RegistryEdits:
        # Player has registry edits left from
        # hq!osu's multiaccounting tool. This
        # does not necessarily mean they are
        # using it now, but they have in the past.

        if random.randrange(32) == 0:
            # Random chance (1/32) for a ban.
            await p.restrict(
                admin = glob.bot,
                reason = 'hq!osu relife 1/32'
            )
            return b'-3'

        # TODO: make a tool to remove the flags & send this as a dm.
        #       also add to db so they never are restricted on first one.
        p.enqueue(packets.notification('\n'.join([
            "Hey!",
            "It appears you have hq!osu's multiaccounting tool (relife) enabled.",
            "This tool leaves a change in your registry that the osu! client can detect.",
            "Please re-install relife and disable the program to avoid any restrictions."
        ])))

        p.logout()

        return b'-3'

    """ These checks only worked for ~5 hours from release. rumoi's quick!
    if flags & (ClientFlags.libeay32Library | ClientFlags.aqnMenuSample):
        # AQN has been detected in the client, either
        # through the 'libeay32.dll' library being found
        # onboard, or from the menu sound being played in
        # the AQN menu while being in an inappropriate menu
        # for the context of the sound effect.
        pass
    """

# gulag supports both cheesegull mirrors & chimu.moe.
# chimu.moe handles things a bit differently than cheesegull,
# and has some extra features we'll eventually use more of.
USING_CHIMU = 'chimu.moe' in glob.config.mirror

DIRECT_SET_INFO_FMTSTR = (
    '{{{setid_spelling}}}.osz|{{Artist}}|{{Title}}|{{Creator}}|'
    '{{RankedStatus}}|10.0|{{LastUpdate}}|{{{setid_spelling}}}|'
    '0|{{HasVideo}}|0|0|0|{{diffs}}' # 0s are threadid, has_story,
                                     # filesize, filesize_novid.
).format(setid_spelling='SetId' if USING_CHIMU else 'SetID')

DIRECT_MAP_INFO_FMTSTR = (
    '[{DifficultyRating:.2f}⭐] {DiffName} '
    '{{CS{CS} OD{OD} AR{AR} HP{HP}}}@{Mode}'
)

@domain.route('/web/osu-search.php')
@required_args({'u', 'h', 'r', 'q', 'm', 'p'})
@get_login(name_p='u', pass_p='h')
async def osuSearchHandler(p: 'Player', conn: Connection) -> Optional[bytes]:
    if not conn.args['p'].isdecimal():
        return (400, b'')

    if not glob.has_internet:
        return b'-1\nosu!direct requires an internet connection.'

    if USING_CHIMU:
        search_url = f'{glob.config.mirror}/search'
    else:
        search_url = f'{glob.config.mirror}/api/search'

    params = {
        'amount': 100,
        'offset': conn.args['p']
    }

    # eventually we could try supporting these,
    # but it mostly depends on the mirror.
    if conn.args['q'] not in ('Newest', 'Top+Rated', 'Most+Played'):
        params['query'] = conn.args['q'].replace('+', ' ')

    if conn.args['m'] != '-1':
        params['mode'] = conn.args['m']

    if conn.args['r'] != '4':  # 4 = all
        # convert to osu!api status
        status = RankedStatus.from_osudirect(int(conn.args['r']))
        params['status'] = status.osu_api

    async with glob.http.get(search_url, params=params) as resp:
        if not resp:
            stacktrace = utils.misc.get_appropriate_stacktrace()
            await utils.misc.log_strange_occurrence(stacktrace)

        if USING_CHIMU: # error handling varies
            if resp.status == 404:
                return b'0' # no maps found
            elif resp.status != 200:
                stacktrace = utils.misc.get_appropriate_stacktrace()
                await utils.misc.log_strange_occurrence(stacktrace)
        else: # cheesegull
            if resp.status != 200:
                return b'-1\nFailed to retrieve data from the beatmap mirror.'

        result = await resp.json()

        if USING_CHIMU:
            if result['code'] != 0:
                stacktrace = utils.misc.get_appropriate_stacktrace()
                await utils.misc.log_strange_occurrence(stacktrace)
                return b'-1\nFailed to retrieve data from the beatmap mirror.'
            result = result['data']

    lresult = len(result) # send over 100 if we receive
                          # 100 matches, so the client
                          # knows there are more to get
    ret = [f"{'101' if lresult == 100 else lresult}"]

    for bmap in result:
        if bmap['ChildrenBeatmaps'] is None:
            continue

        if USING_CHIMU:
            bmap['HasVideo'] = int(bmap['HasVideo'])
        else:
            # cheesegull doesn't support vids
            bmap['HasVideo'] = '0'

        diff_sorted_maps = sorted(
            bmap['ChildrenBeatmaps'],
            key = lambda m: m['DifficultyRating']
        )
        diffs_str = ','.join([DIRECT_MAP_INFO_FMTSTR.format(**row)
                              for row in diff_sorted_maps])

        ret.append(DIRECT_SET_INFO_FMTSTR.format(**bmap, diffs=diffs_str))

    return '\n'.join(ret).encode()

# TODO: video support (needs db change)
@domain.route('/web/osu-search-set.php')
@required_args({'u', 'h'})
@get_login(name_p='u', pass_p='h')
async def osuSearchSetHandler(p: 'Player', conn: Connection) -> Optional[bytes]:
    # Since we only need set-specific data, we can basically
    # just do same same query with either bid or bsid.
    if 's' in conn.args:
        # gulag chat menu: if the argument is negative,
        # check if it's in the players menu options.
        if conn.args['s'][0] == '-':
            opt_id = int(conn.args['s'])

            if opt_id not in p.menu_options:
                return b'no voila'

            opt = p.menu_options[opt_id]

            if time.time() > opt['timeout']:
                # the option has expired.
                del p.menu_options[opt_id]
                return

            # we have a menu option. activate it.
            await opt['callback']()

            if not opt['reusable']:
                # remove the option from the player
                del p.menu_options[opt_id]

            # send back some random syntactically valid
            # beatmap info so that the client doesn't open
            # a webpage when clicking an unknown url.
            return b'voila'
        else:
            # this is just a normal request
            k, v = ('set_id', conn.args['s'])
    elif 'b' in conn.args:
        k, v = ('id', conn.args['b'])
    else:
        return  # invalid args

    # Get all set data.
    bmapset = await glob.db.fetch(
        'SELECT DISTINCT set_id, artist, '
        'title, status, creator, last_update '
        f'FROM maps WHERE {k} = %s', [v]
    )

    if not bmapset:
        # TODO: get from osu!
        return

    return ('{set_id}.osz|{artist}|{title}|{creator}|'
            '{status}|10.0|{last_update}|{set_id}|'  # TODO: rating
            '0|0|0|0|0').format(**bmapset).encode()
    # 0s are threadid, has_vid, has_story, filesize, filesize_novid

def chart_entry(name: str, k: Optional[object], v: object) -> str:
    return f'{name}Before:{k or ""}|{name}After:{v}'

@domain.route('/web/osu-submit-modular-selector.php', methods=['POST'])
@required_mpargs({'x', 'ft', 'score', 'fs', 'bmk', 'iv',
                  'c1', 'st', 'pass', 'osuver', 's'})
async def osuSubmitModularSelector(conn: Connection) -> Optional[bytes]:
    mp_args = conn.multipart_args

    # Parse our score data into a score obj.
    score = await Score.from_submission(
        data_b64=mp_args['score'], iv_b64=mp_args['iv'],
        osu_ver=mp_args['osuver'], pw_md5=mp_args['pass']
    )

    if not score:
        log('Failed to parse a score - invalid format.', Ansi.LRED)
        return b'error: no'
    elif not score.player:
        # Player is not online, return nothing so that their
        # client will retry submission when they log in.
        return
    elif not score.bmap:
        # Map does not exist, most likely unsubmitted.
        return b'error: no'
    elif score.bmap.status == RankedStatus.Pending:
        # XXX: Perhaps will accept in the future,
        return b'error: no'  # not now though.

    # we should update their activity no matter
    # what the result of the score submission is.
    await score.player.update_latest_activity()

    # attempt to update their stats if their
    # gm/gm-affecting-mods change at all.
    if score.mode != score.player.status.mode:
        score.player.status.mods = score.mods
        score.player.status.mode = score.mode

        if not score.player.restricted:
            glob.players.enqueue(packets.userStats(score.player))

    scores_table = score.mode.scores_table
    mode_vn = score.mode.as_vanilla

    # Check for score duplicates
    # TODO: this it quite the bandaid fix, not that other
    # implementations do it better.. still though, perhaps
    # it would be worth going through a hardcoded number or
    # percent of the replay's frames to really determine
    # whether the plays are the same, rather than just
    # using the score/header data.
    res = await glob.db.fetch(
        f'SELECT 1 FROM {scores_table} '
        'WHERE play_time > DATE_SUB(NOW(), INTERVAL 2 MINUTE) ' # last 2mins
        'AND mode = %s AND map_md5 = %s '
        'AND userid = %s AND mods = %s '
        'AND score = %s AND play_time', [
            mode_vn, score.bmap.md5,
            score.player.id, score.mods, score.score
        ]
    )

    if res:
        log(f'{score.player} submitted a duplicate score.', Ansi.LYELLOW)
        return b'error: no'

    time_elapsed = mp_args['st' if score.passed else 'ft']

    if not time_elapsed.isdecimal():
        return (400, b'?')

    score.time_elapsed = int(time_elapsed)

    if 'i' in conn.files:
        stacktrace = utils.misc.get_appropriate_stacktrace()
        await utils.misc.log_strange_occurrence(stacktrace)

    if ( # check for pp caps on ranked & approved maps for appropriate players.
        score.bmap.status != RankedStatus.Loved and not (
            score.player.priv & Privileges.Whitelisted or
            score.player.restricted
        )
    ):
        # Get the PP cap for the current context.
        pp_cap = glob.config.autoban_pp[score.mode][score.mods & Mods.FLASHLIGHT != 0]

        if score.pp > pp_cap:
            await score.player.restrict(
                admin=glob.bot,
                reason=f'[{score.mode!r} {score.mods!r}] autoban @ {score.pp:.2f}pp'
            )

    if score.mods & Mods.SCOREV2:
        return b'error: no'

    """ Score submission checks completed; submit the score. """

    if glob.datadog:
        glob.datadog.increment('gulag.submitted_scores')

    if score.status == SubmissionStatus.BEST:
        if glob.datadog:
            glob.datadog.increment('gulag.submitted_scores_best')

        if score.rank == 1 and not score.player.restricted:
            # this is the new #1, post the play to #announce.
            announce_chan = glob.channels['#announce']

            if score.bmap.awards_pp:
                performance = f'{score.pp:,.2f}pp'
            else:
                performance = f'{score.score:,} score'

            # Announce the user's #1 score.
            # TODO: truncate artist/title/version to fit on screen
            ann = [f'\x01ACTION achieved #1 on {score.bmap.embed}',
                   f'with {score.acc:.2f}% for {performance}.']

            if score.mods:
                ann.insert(1, f'+{score.mods!r}')

            scoring = 'pp' if score.mode >= GameMode.rx_std else 'score'

            # If there was previously a score on the map, add old #1.
            prev_n1 = await glob.db.fetch(
                'SELECT u.id, name FROM users u '
                f'INNER JOIN {scores_table} s ON u.id = s.userid '
                'WHERE s.map_md5 = %s AND s.mode = %s '
                'AND s.status = 2 AND u.priv & 1 '
                f'ORDER BY s.{scoring} DESC LIMIT 1',
                [score.bmap.md5, mode_vn], _dict=False
            )

            if prev_n1 and score.player.id != prev_n1[0]:
                pid, pname = prev_n1
                ann.append(f'(Previous #1: [https://{BASE_DOMAIN}/u/{pid} {pname}])')

            score.player.enqueue(packets.notification(f'You achieved #1! ({performance})'))
            announce_chan.send(' '.join(ann), sender=score.player, to_self=True)

        # this score is our best score.
        # update any preexisting personal best
        # records with SubmissionStatus.SUBMITTED.
        await glob.db.execute(
            f'UPDATE {scores_table} SET status = 1 '
            'WHERE status = 2 AND map_md5 = %s '
            'AND userid = %s AND mode = %s',
            [score.bmap.md5, score.player.id, mode_vn]
        )

    score.id = await glob.db.execute(
        f'INSERT INTO {scores_table} '
        'VALUES (NULL, '
        '%s, %s, %s, %s, '
        '%s, %s, %s, %s, '
        '%s, %s, %s, %s, '
        '%s, %s, %s, %s, '
        '%s, %s, %s, %s, %s)', [
            score.bmap.md5, score.score, score.pp, score.acc, score.max_combo, score.mods,
            score.n300, score.n100, score.n50, score.nmiss, score.ngeki, score.nkatu,
            score.grade, score.status, mode_vn, score.play_time,
            score.time_elapsed, score.client_flags, score.player.id, score.perfect, 0
        ]
    )

    if score.passed:
        # All submitted plays should have a replay.
        # If not, they may be using a score submitter.
        replay_missing = (
            'score' not in conn.files or
            conn.files['score'] == b'\r\n'
        )

        if replay_missing and not score.player.restricted:
            log(f'{score.player} submitted a score without a replay!', Ansi.LRED)
            await score.player.restrict(
                admin = glob.bot,
                reason = 'submitted score with no replay'
            )
        else:
            # TODO: the replay is currently sent from the osu!
            # client compressed with LZMA; this compression can
            # be improved pretty decently by serializing it
            # manually, so we'll probably do that in the future.
            replay_file = REPLAYS_PATH / f'{score.id}.osr'
            replay_file.write_bytes(conn.files['score'])

            # TODO: if a play is sketchy.. 🤠
            # await glob.sketchy_queue.put(s)

    """ Update the user's & beatmap's stats """

    # get the current stats, and take a
    # shallow copy for the response charts.
    stats = score.player.gm_stats
    prev_stats = copy.copy(stats)

    # update plays & playtime for all submitted scores
    stats.playtime += score.time_elapsed // 1000
    stats.plays += 1

    stats_query = [ # build a list of params to update
        'UPDATE stats SET plays_{0:sql} = %s',
        'playtime_{0:sql} = %s'
    ]
    stats_params = [stats.plays, stats.playtime]

    if score.passed and score.bmap.awards_pp:
        # submitted score on a ranked map,
        # update max combo and total score.

        # update max combo
        if score.max_combo > stats.max_combo:
            stats.max_combo = score.max_combo
            stats_query.append('max_combo_{0:sql} = %s')
            stats_params.append(stats.max_combo)

        # update total score
        stats.tscore += score.score
        stats_query.append('tscore_{0:sql} = %s')
        stats_params.append(stats.tscore)

        if score.status == SubmissionStatus.BEST:
            # our (new) best score on the map,
            # update ranked score, pp, acc, and rank.

            # update ranked score
            additional_rscore = score.score
            if score.prev_best:
                # we previously had a score, so remove
                # it's score from our ranked score.
                additional_rscore -= score.prev_best.score
            stats.rscore += additional_rscore
            stats_query.append('rscore_{0:sql} = %s')
            stats_params.append(stats.rscore)

            # fetch scores sorted by pp for total acc/pp calc
            # NOTE: we select all plays (and not just top100)
            # because bonus pp counts the total amount of ranked
            # scores. i'm aware this scales horribly and it'll
            # likely be split into two queries in the future.
            res = await glob.db.fetchall(
                f'SELECT s.pp, s.acc FROM {scores_table} s '
                'INNER JOIN maps m ON s.map_md5 = m.md5 '
                'WHERE s.userid = %s AND s.mode = %s '
                'AND s.status = 2 AND m.status IN (2, 3) ' # ranked, approved
                'ORDER BY s.pp DESC',
                [score.player.id, mode_vn]
            )

            # calculate total accuracy & pp with top 100 scores
            top_100_pp = res[:100] # (top 100 by pp)

            # update total weighted accuracy
            tot = div = 0
            for i, row in enumerate(top_100_pp):
                add = int((0.95 ** i) * 100)
                tot += row['acc'] * add
                div += add
            stats.acc = tot / div
            stats_query.append('acc_{0:sql} = %s')
            stats_params.append(stats.acc)

            # update total weighted pp
            weighted_pp = sum([row['pp'] * 0.95 ** i
                               for i, row in enumerate(top_100_pp)])
            bonus_pp = 416.6667 * (1 - 0.9994 ** len(res))
            stats.pp = round(weighted_pp + bonus_pp)
            stats_query.append('pp_{0:sql} = %s')
            stats_params.append(stats.pp)

            # update rank
            # TODO: adjust any people inbetween we passed,
            # check whether they're online, and push their
            # stats to all online players if nescessary.
            stats.rank = (await glob.db.fetch(
                'SELECT COUNT(*) AS higher_pp_players '
                'FROM stats s '
                'INNER JOIN users u USING(id) '
                f'WHERE s.pp_{score.mode:sql} > %s '
                'AND u.priv & 1 and u.id != %s',
                [stats.pp, score.player.id]
            ))['higher_pp_players'] + 1

    # construct the sql query of any stat changes
    stats_query = ','.join(stats_query).format(score.mode) + ' WHERE id = %s'
    stats_params.append(score.player.id)

    # send any stat changes to sql, and other players
    await glob.db.execute(stats_query, stats_params)
    glob.players.enqueue(packets.userStats(score.player))

    if not score.player.restricted:
        # update beatmap with new stats
        score.bmap.plays += 1
        if score.passed:
            score.bmap.passes += 1

        await glob.db.execute(
            'UPDATE maps SET plays = %s, '
            'passes = %s WHERE md5 = %s',
            [score.bmap.plays, score.bmap.passes, score.bmap.md5]
        )

    # update their recent score
    score.player.recent_scores[score.mode] = score
    if 'recent_score' in score.player.__dict__:
        del score.player.recent_score  # wipe cached_property

    """ score submission charts """

    if not score.passed or score.mode >= GameMode.rx_std:
        # basically, the osu! client and the way bancho handles this
        # is dumb. if you submit a failed play on bancho, it will
        # still generate the charts and send it to the client, even
        # when the client can't (and doesn't use them).. so instead,
        # we'll send back an empty error, which will just tell the
        # client that the score submission process is complete.. lol
        # (also no point on rx/ap since you can't see the charts atm xd)

        # TODO: we actually have to send back an empty chart since the
        # client uses this to confirm the score has been submitted.. lol
        ret = b'error: no'

    else:
        # prepare to send the user charts & achievements.
        achievements = []

        # achievements unlocked only for non-restricted players
        if not score.player.restricted:
            if score.bmap.awards_pp:
                player_achs = score.player.achievements[mode_vn]

                for ach in glob.achievements[mode_vn]:
                    if ach in player_achs:
                        # player already has this achievement.
                        continue

                    if ach.cond(score):
                        await score.player.unlock_achievement(ach)
                        achievements.append(ach)

        # XXX: really not a fan of how this is done atm,
        # but it's kinda just something that's probably
        # going to be ugly no matter what i do lol :v
        charts = []

        # append beatmap info chart (#1)
        charts.append(
            f'beatmapId:{score.bmap.id}|'
            f'beatmapSetId:{score.bmap.set_id}|'
            f'beatmapPlaycount:{score.bmap.plays}|'
            f'beatmapPasscount:{score.bmap.passes}|'
            f'approvedDate:{score.bmap.last_update}'
        )

        # append beatmap ranking chart (#2)
        charts.append('|'.join((
            'chartId:beatmap',
            f'chartUrl:https://{BASE_DOMAIN}/b/{score.bmap.id}',
            'chartName:Beatmap Ranking',

            *((
                chart_entry('rank', score.prev_best.rank, score.rank),
                chart_entry('rankedScore', score.prev_best.score, score.score),
                chart_entry('totalScore', score.prev_best.score, score.score),
                chart_entry('maxCombo', score.prev_best.max_combo, score.max_combo),
                chart_entry('accuracy', round(score.prev_best.acc, 2), round(score.acc, 2)),
                chart_entry('pp', score.prev_best.pp, score.pp)
            ) if score.prev_best else (
                chart_entry('rank', None, score.rank),
                chart_entry('rankedScore', None, score.score),
                chart_entry('totalScore', None, score.score),
                chart_entry('maxCombo', None, score.max_combo),
                chart_entry('accuracy', None, round(score.acc, 2)),
                chart_entry('pp', None, score.pp)
            )),

            f'onlineScoreId:{score.id}'
        )))

        # append overall ranking chart (#3)
        charts.append('|'.join((
            'chartId:overall',
            f'chartUrl:https://{BASE_DOMAIN}/u/{score.player.id}',
            'chartName:Overall Ranking',

            *((
                chart_entry('rank', prev_stats.rank, stats.rank),
                chart_entry('rankedScore', prev_stats.rscore, stats.rscore),
                chart_entry('totalScore', prev_stats.tscore, stats.tscore),
                chart_entry('maxCombo', prev_stats.max_combo, stats.max_combo),
                chart_entry('accuracy', round(prev_stats.acc, 2), round(stats.acc, 2)),
                chart_entry('pp', prev_stats.pp, stats.pp),
            ) if prev_stats else (
                chart_entry('rank', None, stats.rank),
                chart_entry('rankedScore', None, stats.rscore),
                chart_entry('totalScore', None, stats.tscore),
                chart_entry('maxCombo', None, stats.max_combo),
                chart_entry('accuracy', None, round(stats.acc, 2)),
                chart_entry('pp', None, stats.pp),
            )),

            f'achievements-new:{"/".join(map(repr, achievements))}'
        )))

        ret = '\n'.join(charts).encode()
    
    notif_caps = glob.config.notif_caps[score.mode]

    if score.status == SubmissionStatus.BEST and score.pp >= notif_caps and not score.player.restricted:
        webhook_url = glob.config.webhooks['scores']
        webhook = Webhook(url=webhook_url)

        if not score.max_combo <= score.max_combo - 20 and score.nmiss == 0:
            status = "FC"
        else:
            if score.nmiss > 0:
                status = f'{score.max_combo}/{score.bmap.max_combo} {score.nmiss}xMiss'
            else:
                status = f'{score.max_combo}/{score.bmap.max_combo} SB'
        
        embed = Embed(
            title = f'__New {score.status!r} Score! **{score.pp:.2f}pp**__',
            description = f'▸ [{score.mode!r}] • #{stats.rank} • {stats.pp}pp • {stats.acc:.2f}%\n▸ {status} • {score.grade} • {score.mods!r} • {score.acc:.2f}%\n[{score.bmap.artist} - {score.bmap.title} [{score.bmap.version}]](https://sakuru.pw/direct?id={score.bmap.set_id})',
            color=0xbb0ebe,
            timestamp = datetime.utcnow()
        )

        embed.set_author(
            url = score.player.url,
            name = score.player.name,
            icon_url = score.player.avatar_url
        )

        embed.set_image(url=f'https://assets.ppy.sh/beatmaps/{score.bmap.set_id}/covers/cover.jpg')
        embed.set_footer(
            text=f"played on sakuru.pw"
        )
        webhook.add_embed(embed)
        await webhook.post(glob.http)

    log(f'[{score.mode!r}] {score.player} submitted a score! '
        f'({score.status!r}, {score.pp:,.2f}pp / {stats.pp:,}pp)', Ansi.LGREEN)
    return ret


SCOREID_BORDERS = tuple(
    (((1 << 63) - 1) // 3) * i
    for i in range(1, 4)
)


@domain.route('/web/osu-getreplay.php')
@required_args({'u', 'h', 'm', 'c'})
@get_login(name_p='u', pass_p='h')
async def getReplay(p: 'Player', conn: Connection) -> Optional[bytes]:
    if 'c' not in conn.args or not conn.args['c'].isdecimal():
        return  # invalid connection

    i64_max = (1 << 63) - 1

    if not 0 < (score_id := int(conn.args['c'])) <= i64_max:
        return # invalid score id

    replay_file = REPLAYS_PATH / f'{score_id}.osr'

    # osu! expects empty resp for no replay
    if replay_file.exists():
        file_bytes = replay_file.read_bytes()

        if SCOREID_BORDERS[0] > score_id >= 1:
            scores_table = 'scores_vn'
        elif SCOREID_BORDERS[1] > score_id >= SCOREID_BORDERS[0]:
            scores_table = 'scores_rx'
        elif SCOREID_BORDERS[2] > score_id >= SCOREID_BORDERS[1]:
            scores_table = 'scores_ap'
        else:
            return

        userid = await glob.db.fetch(f'SELECT userid FROM {scores_table} WHERE id = {score_id}')

        if p.id != userid.get('userid'):
            await glob.db.execute(f'UPDATE {scores_table} SET watched = watched + 1 WHERE id = {score_id}')

        if len(str(struct.unpack('<i', file_bytes[1:5])[0])) == 8:
            parsed = parse_replay_file(replay_file)
            return parsed.lzma_string
        else:
            return file_bytes


@domain.route('/web/osu-rate.php')
@required_args({'u', 'p', 'c'})
@get_login(name_p='u', pass_p='p', auth_error=b'auth fail')
async def osuRate(p: 'Player', conn: Connection) -> Optional[bytes]:
    map_md5 = conn.args['c']

    if 'v' not in conn.args:
        # check if we have the map in our cache;
        # if not, the map probably doesn't exist.
        if map_md5 not in glob.cache['beatmap']:
            return b'no exist'

        cached = glob.cache['beatmap'][map_md5]['map']

        # only allow rating on maps with a leaderboard.
        if cached.status < RankedStatus.Ranked:
            return b'not ranked'

        # osu! client is checking whether we can rate the map or not.
        alreadyvoted = await glob.db.fetch(
            'SELECT 1 FROM ratings WHERE '
            'map_md5 = %s AND userid = %s',
            [map_md5, p.id]
        )

        # the client hasn't rated the map, so simply
        # tell them that they can submit a rating.
        if not alreadyvoted:
            return b'ok'
    else:
        # the client is submitting a rating for the map.
        if not (rating := conn.args['v']).isdecimal():
            return

        await glob.db.execute(
            'INSERT INTO ratings '
            'VALUES (%s, %s, %s)',
            [p.id, map_md5, int(rating)]
        )

    ratings = [x[0] for x in await glob.db.fetchall(
        'SELECT rating FROM ratings '
        'WHERE map_md5 = %s',
        [map_md5], _dict=False
    )]

    # send back the average rating
    avg = sum(ratings) / len(ratings)
    return f'alreadyvoted\n{avg}'.encode()


@unique
@pymysql_encode(escape_enum)
class RankingType(IntEnum):
    Local = 0
    Top = 1
    Mods = 2
    Friends = 3
    Country = 4


@domain.route('/web/osu-osz2-getscores.php')
@required_args({'s', 'vv', 'v', 'c', 'f', 'm',
                'i', 'mods', 'h', 'a', 'us', 'ha'})
@get_login(name_p='us', pass_p='ha')
async def getScores(p: 'Player', conn: Connection) -> Optional[bytes]:
    if not all([ # make sure all int args are integral
        _isdecimal(conn.args[k], _negative=True)
        for k in ('mods', 'v', 'm', 'i')
    ]):
        return b'-1|false'

    map_md5 = conn.args['c']

    # check if this md5 has already been  cached as
    # unsubmitted/needs update to reduce osu!api spam
    if map_md5 in glob.cache['unsubmitted']:
        return b'-1|false'
    if map_md5 in glob.cache['needs_update']:
        return b'1|false'

    mods = Mods(int(conn.args['mods']))
    mode_vn = int(conn.args['m'])

    mode = GameMode.from_params(mode_vn, mods)

    map_set_id = int(conn.args['i'])
    rank_type = RankingType(int(conn.args['v']))

    # attempt to update their stats if their
    # gm/gm-affecting-mods change at all.
    if mode != p.status.mode:
        p.status.mods = mods
        p.status.mode = mode

        if not p.restricted:
            glob.players.enqueue(packets.userStats(p))

<<<<<<< HEAD
    if(p.priv & Privileges.Donator and mods & Mods.AUTOPLAY):
        scoring = 'pp'
    else:
        scoring = 'pp' if mode >= GameMode.rx_std else 'score'

    table = mode.sql_table
=======
    scores_table = mode.scores_table
    scoring = 'pp' if mode >= GameMode.rx_std else 'score'
>>>>>>> ec791a44

    if not (bmap := Beatmap.from_md5_cache(map_md5)):
        # if not found in memory, get from sql.
        if not (bmap := await Beatmap.from_md5_sql(map_md5)):
            # Not found in either cache or sql; we need to do an api request.
            # osu! gives us the md5, but also the set id for the map (if known);
            # we can simply do a single osu!api request to get any missing
            # difficulties at once, saving resources in the long term.
            if map_set_id != -1:
                await Beatmap.cache_set(map_set_id)
                bmap = Beatmap.from_md5_cache(map_md5)
            else:
                # map set id not known by client;
                # they probably just downloaded it?
                bmap = await Beatmap.from_md5_osuapi(map_md5)

            # Now that all diffs have been cached, try getting from the
            # cache using the md5; if it's still not found, the map is
            # invalid - either meaning it's out of date, or unsubmitted.
            if not bmap:
                # osu! also sends us the filename of the .osu file requested;
                # search for a match in our db - since we just cached all
                # versions of the map, a match will mean that the map is
                # simply out of date, while no match should mean unsubmitted.
                map_filename = unquote(conn.args['f'].replace('+', ' '))

                if not (re := regexes.mapfile.match(map_filename)):
                    # if a mapfile has invalid syntax, it's almost certainly
                    # some cursed abomination made by the user themself..
                    # NOTE: logging because i'm not sure if im a liar B)
                    log(f'{p} sent invalid map filename: {map_filename}.', Ansi.LRED)
                    glob.cache['unsubmitted'].add(map_md5)
                    return b'-1|false'

                set_exists = await glob.db.fetch(
                    'SELECT 1 FROM maps '
                    'WHERE artist = %s AND title = %s '
                    'AND creator = %s AND version = %s', [
                        re['artist'], re['title'],
                        re['creator'], re['version']
                    ]
                )

                if set_exists:
                    # map can be updated.
                    glob.cache['needs_update'].add(map_md5)
                    return b'1|false'
                else:
                    # map is unsubmitted.
                    # add this map to the unsubmitted cache, so
                    # that we don't have to make this request again.
                    glob.cache['unsubmitted'].add(map_md5)
                    return b'-1|false'
        else:
            # try to update bmap status after status timeout
            # XXX: Also request status update for already
            # ranked/loved maps pointless imo... 🤔
            if (
                bmap.last_check + glob.config.map_status_timeout <= time.time() and not
                bmap.status in (RankedStatus.Ranked, RankedStatus.Loved, RankedStatus.Approved)
            ):
                # check if map updated then
                # cache it with new status
                if (updated := await bmap.update_status(bmap.md5)):
                    bmap = updated

            # found in sql - add to cache
            glob.cache['beatmap'][bmap.md5] = {
                'timeout': (glob.config.map_cache_timeout +
                            time.time()),
                'map': bmap
            }

    # we have found a beatmap for the request.
    if glob.datadog:
        glob.datadog.increment('gulag.leaderboards_served')

    if bmap.status < RankedStatus.Ranked:
        # only show leaderboards for ranked,
        # approved, qualified, or loved maps.
        return f'{int(bmap.status)}|false'.encode()

    # statuses: 0: failed, 1: passed but not top, 2: passed top
    query = [
        f"SELECT s.id, s.{scoring} AS _score, "
        "s.max_combo, s.n50, s.n100, s.n300, "
        "s.nmiss, s.nkatu, s.ngeki, s.perfect, s.mods, "
        "UNIX_TIMESTAMP(s.play_time) time, u.id userid, "
        "COALESCE(CONCAT('[', c.tag, '] ', u.name), u.name) AS name "
        f"FROM {scores_table} s "
        "INNER JOIN users u ON u.id = s.userid "
        "LEFT JOIN clans c ON c.id = u.clan_id "
        "WHERE s.map_md5 = %s AND s.status = 2 "
        "AND (u.priv & 1 OR u.id = %s) AND mode = %s"
    ]

    params = [map_md5, p.id, mode_vn]

    if rank_type == RankingType.Mods:
        query.append('AND s.mods = %s')
        params.append(mods)
    elif rank_type == RankingType.Friends:
        if p.priv & Privileges.Donator:
            friends_str = ','.join(map(str, p.friends))
            query.append(f'AND s.userid IN ({friends_str}, {p.id})')
    elif rank_type == RankingType.Country:
        query.append('AND u.country = %s')
        params.append(p.country[1])  # letters, not id

    query.append('ORDER BY _score DESC LIMIT 50')

    scores = await glob.db.fetchall(' '.join(query), params)

    l: list[str] = []

    # ranked status, serv has osz2, bid, bsid, len(scores)
    l.append(f'{int(bmap.status)}|false|{bmap.id}|'
             f'{bmap.set_id}|{len(scores) if scores else 0}')

    # fetch beatmap rating from sql
    rating = (await glob.db.fetch(
        'SELECT AVG(rating) rating '
        'FROM ratings '
        'WHERE map_md5 = %s',
        [bmap.md5]
    ))['rating']

    if rating is not None:
        rating = f'{rating:.1f}'
    else:
        rating = '10.0'

    # TODO: we could have server-specific offsets for
    # maps that mods could set for incorrectly timed maps.
    l.append(f'0\n{bmap.full}\n{rating}') # offset, name, rating

    if not scores:
        # simply return an empty set.
        return '\n'.join(l + ['', '']).encode()

    p_best = await glob.db.fetch(
        f'SELECT id, {scoring} AS _score, '
        'max_combo, n50, n100, n300, '
        'nmiss, nkatu, ngeki, perfect, mods, '
        'UNIX_TIMESTAMP(play_time) time '
        f'FROM {scores_table} '
        'WHERE map_md5 = %s AND mode = %s '
        'AND userid = %s AND status = 2 '
        'ORDER BY _score DESC LIMIT 1', [
            map_md5, mode_vn, p.id
        ]
    )

    score_fmt = ('{id}|{name}|{score}|{max_combo}|'
                 '{n50}|{n100}|{n300}|{nmiss}|{nkatu}|{ngeki}|'
                 '{perfect}|{mods}|{userid}|{rank}|{time}|{has_replay}')

    if p_best:
        # calculate the rank of the score.
        p_best_rank = 1 + (await glob.db.fetch(
            f'SELECT COUNT(*) AS count FROM {scores_table} s '
            'INNER JOIN users u ON u.id = s.userid '
            'WHERE s.map_md5 = %s AND s.mode = %s '
            'AND s.status = 2 AND u.priv & 1 '
            f'AND s.{scoring} > %s', [
                map_md5, mode_vn,
                p_best['_score']
            ]
        ))['count']

        l.append(
            score_fmt.format(
                **p_best,
                name=p.full_name, userid=p.id,
                score=int(p_best['_score']),
                has_replay='1', rank=p_best_rank
            )
        )
    else:
        l.append('')

    l.extend([
        score_fmt.format(
            **s, score=int(s['_score']),
            has_replay='1', rank=idx + 1
        ) for idx, s in enumerate(scores)
    ])

    return '\n'.join(l).encode()


@domain.route('/web/osu-comment.php', methods=['POST'])
@required_mpargs({'u', 'p', 'b', 's',
                  'm', 'r', 'a'})
@get_login(name_p='u', pass_p='p')
async def osuComment(p: 'Player', conn: Connection) -> Optional[bytes]:
    mp_args = conn.multipart_args

    action = mp_args['a']

    if action == 'get':
        # client is requesting all comments
        comments = await glob.db.fetchall(
            "SELECT c.time, c.target_type, c.colour, "
            "c.comment, u.priv FROM comments c "
            "INNER JOIN users u ON u.id = c.userid "
            "WHERE (c.target_type = 'replay' AND c.target_id = %s) "
            "OR (c.target_type = 'song' AND c.target_id = %s) "
            "OR (c.target_type = 'map' AND c.target_id = %s) ",
            [mp_args['r'], mp_args['s'], mp_args['b']]
        )

        ret: list[str] = []

        for cmt in comments:
            # TODO: maybe support player/creator colours?
            # pretty expensive for very low gain, but completion :D
            if cmt['priv'] & Privileges.Nominator:
                fmt = 'bat'
            elif cmt['priv'] & Privileges.Donator:
                fmt = 'supporter'
            else:
                fmt = ''

            if cmt['colour']:
                fmt += f'|{cmt["colour"]}'

            ret.append('{time}\t{target_type}\t'
                       '{fmt}\t{comment}'.format(fmt=fmt, **cmt))

        await p.update_latest_activity()
        return '\n'.join(ret).encode()

    elif action == 'post':
        # client is submitting a new comment

        # get the comment's target scope
        target_type = mp_args['target']
        if target_type not in ('song', 'map', 'replay'):
            return (400, b'Invalid target_type.')

        # get the corresponding id from the request
        target_id = mp_args[{'song': 's', 'map': 'b',
                             'replay': 'r'}[target_type]]

        if not target_id.isdecimal():
            return (400, b'Invalid target id.')

        # get some extra params
        sttime = mp_args['starttime']
        comment = mp_args['comment']

        if (
            'f' in mp_args and
            p.priv & Privileges.Donator
        ):
            # only supporters can use colours.
            # XXX: colour may still be none,
            # since mp_args is a defaultdict.
            colour = mp_args['f']
        else:
            colour = None

        # insert into sql
        await glob.db.execute(
            'INSERT INTO comments '
            '(target_id, target_type, userid, time, comment, colour) '
            'VALUES (%s, %s, %s, %s, %s, %s)',
            [target_id, target_type, p.id,
             sttime, comment, colour]
        )

        await p.update_latest_activity()
        return  # empty resp is fine

    else:
        # invalid action
        return (400, b'Invalid action.')


@domain.route('/web/osu-markasread.php')
@required_args({'u', 'h', 'channel'})
@get_login(name_p='u', pass_p='h')
async def osuMarkAsRead(p: 'Player', conn: Connection) -> Optional[bytes]:
    if not (t_name := unquote(conn.args['channel'])):
        return  # no channel specified

    if not (t := await glob.players.get_ensure(name=t_name)):
        return

    # mark any unread mail from this user as read.
    await glob.db.execute(
        'UPDATE `mail` SET `read` = 1 '
        'WHERE `to_id` = %s AND `from_id` = %s '
        'AND `read` = 0',
        [p.id, t.id]
    )


@domain.route('/web/osu-getseasonal.php')
async def osuSeasonal(conn: Connection) -> Optional[bytes]:
    return orjson.dumps(glob.config.seasonal_bgs)


@domain.route('/web/bancho_connect.php')
async def banchoConnect(conn: Connection) -> Optional[bytes]:
    if 'v' in conn.args:
        # TODO: implement verification..?
        # long term. For now, just send an empty reply
        # so their client immediately attempts login.

        # NOTE: you can actually return an endpoint here
        # for the client to use as a bancho endpoint.
        return

    # TODO: perhaps handle this..?
    NotImplemented

_checkupdates_cache = { # default timeout is 1h, set on request.
    'cuttingedge': {'check': None, 'path': None, 'timeout': 0},
    'stable40': {'check': None, 'path': None, 'timeout': 0},
    'beta40': {'check': None, 'path': None, 'timeout': 0},
    'stable': {'check': None, 'path': None, 'timeout': 0}
}

# NOTE: this will only be triggered when using a server switcher.
@domain.route('/web/check-updates.php')
@required_args({'action', 'stream'})
async def checkUpdates(conn: Connection) -> Optional[bytes]:
    if not glob.has_internet:
        return (503, b'') # requires internet connection

    action = conn.args['action']
    stream = conn.args['stream']

    if action not in ('check', 'path', 'error'):
        return (400, b'') # invalid action

    if stream not in ('cuttingedge', 'stable40', 'beta40', 'stable'):
        return (400, b'') # invalid stream

    if action == 'error':
        # client is just reporting an error updating
        return

    cache = _checkupdates_cache[stream]
    current_time = int(time.time())

    if cache[action] and cache['timeout'] > current_time:
        return cache[action]

    url = 'https://old.ppy.sh/web/check-updates.php'
    async with glob.http.get(url, params=conn.args) as resp:
        if not resp or resp.status != 200:
            return (503, b'') # failed to get data from osu

        result = await resp.read()

    # update the cached result.
    cache[action] = result
    cache['timeout'] = (glob.config.updates_cache_timeout +
                        current_time)

    return result

""" /api/ Handlers """

# Unauthorized (no api key required)
# GET /api/get_player_count: return total registered & online player counts.
# GET /api/get_player_info: return info or stats for a given player.
# GET /api/get_player_status: return a player's current status, if online.
# GET /api/get_player_scores: return a list of best or recent scores for a given player.
# GET /api/get_player_most_played: return a list of maps most played by a given player.
# GET /api/get_map_info: return information about a given beatmap.
# GET /api/get_map_scores: return the best scores for a given beatmap & mode.
# GET /api/get_score_info: return information about a given score.
# GET /api/get_replay: return the file for a given replay (with or without headers).
# GET /api/get_match: return information for a given multiplayer match.
# GET /api/calculate_pp: calculate & return pp for a given beatmap.

# Authorized (requires valid api key, passed as 'Authorization' header)
# NOTE: authenticated handlers may have privilege requirements.

# Authorized (requires valid api key, passed as 'Authorization' header)
# NOTE: authenticated handlers may have privilege requirements.

# [Normal]
# GET /api/calculate_pp: calculate & return pp for a given beatmap.
# POST/PUT /api/set_avatar: Update the tokenholder's avatar to a given file.

# TODO handlers
# GET /api/get_friends: return a list of the player's friends.
# POST/PUT /api/set_player_info: update user information (updates whatever received).

JSON = orjson.dumps
DATETIME_OFFSET = 0x89F7FF5F7B58000

@domain.route('/api/get_player_count')
async def api_get_player_count(conn: Connection) -> Optional[bytes]:
    """Get the current amount of online players."""
    conn.resp_headers['Content-Type'] = f'application/json'
    # TODO: perhaps add peak(s)? (24h, 5d, 3w, etc.)
    # NOTE: -1 is for the bot, and will have to change
    # if we ever make some sort of bot creation system.
    total_users = (await glob.db.fetch(
        'SELECT COUNT(*) FROM users', _dict=False
    ))[0]

    return JSON({
        'status': 'success',
        'counts': {
            'online': len(glob.players.unrestricted) - 1,
            'total': total_users
        }
    })

@domain.route('/api/get_player_info')
async def api_get_player_info(conn: Connection) -> Optional[bytes]:
    """Return information about a given player."""
    conn.resp_headers['Content-Type'] = f'application/json'
    if 'name' not in conn.args and 'id' not in conn.args:
        return (400, JSON({'status': 'Must provide either id or name!'}))

    if (
        'scope' not in conn.args or
        conn.args['scope'] not in ('info', 'stats', 'all')
    ):
        return (400, JSON({'status': 'Must provide scope (info/stats/all).'}))

    if 'id' in conn.args:
        if not conn.args['id'].isdecimal():
            return (400, JSON({'status': 'Invalid player id.'}))

        pid = conn.args['id']
    else:
        if not 2 <= len(name := unquote(conn.args['name'])) < 16:
            return (400, JSON({'status': 'Invalid player name.'}))

        # get their id from username.
        pid = await glob.db.fetch(
            'SELECT id FROM users '
            'WHERE safe_name = %s',
            [name]
        )

        if not pid:
            return (404, JSON({'status': 'Player not found.'}))

        pid = pid['id']

    api_data = {}

    if conn.args['scope'] in ('info', 'all'): # user info
        res = await glob.db.fetch(
            'SELECT id, name, safe_name, '
            'priv, country, silence_end ' # silence_end public?
            'FROM users WHERE id = %s',
            [pid]
        )

        if not res:
            return (404, JSON({'status': 'Player not found'}))

        api_data |= res

    if conn.args['scope'] in ('stats', 'all'): # user stats
        # get all regular stats
        res = await glob.db.fetch(
            'SELECT stats.*, users.country, users.creation_time, users.latest_activity FROM stats '
            'INNER JOIN users ON users.id = stats.id '
            'WHERE stats.id = %s', [pid]
        )

        for mods in ('vn', 'rx', 'ap'):
            for mode in ('std', 'taiko', 'catch', 'mania'):
                firstplaces = await glob.db.fetch(f'SELECT COUNT(scores_{mods}.id) AS firstplaces FROM scores_{mods} WHERE NOT EXISTS (SELECT 1 FROM scores_{mods} AS leaderboard WHERE leaderboard.score > scores_{mods}.score AND leaderboard.map_md5 = scores_{mods}.map_md5 AND leaderboard.status = 2) AND scores_{mods}.status = 2 AND scores_{mods}.userid = {pid};')
                watched = await glob.db.fetch(f'SELECT CAST(SUM(scores_{mods}.watched) AS UNSIGNED) AS watched FROM scores_{mods} WHERE userid = {pid}')
                res.update({f"firstplaces_{mods}_{mode}":firstplaces.get('firstplaces')})
                res.update({f"watched_{mods}_{mode}":watched.get('watched')})
                pp = res.get(f'pp_{mods}_{mode}')
                if pp is not None:
                    rank = await glob.db.fetch(f'SELECT COUNT(*)+1 AS c FROM stats LEFT JOIN users USING(id) WHERE stats.pp_{mods}_{mode} > {pp} AND users.priv & 1')
                    res.update({f"rank_{mods}_{mode}":rank['c']})

                    crank = await glob.db.fetch(f'SELECT COUNT(*)+1 AS c FROM stats LEFT JOIN users USING(id) WHERE stats.pp_{mods}_{mode} > {pp} AND users.priv & 1 AND users.country = "{res["country"]}"')
                    res.update({f"crank_{mods}_{mode}":crank['c']})

        if not res:
            return (404, JSON({'status': 'Player not found'}))

        api_data |= res

    return orjson.dumps({'status': 'success', 'player': api_data})

@domain.route('/api/get_player_status')
async def api_get_player_status(conn: Connection) -> Optional[bytes]:
    """Return a players current status, if they are online."""
    conn.resp_headers['Content-Type'] = f'application/json'
    if 'id' in conn.args:
        pid = conn.args['id']
        if not pid.isdecimal():
            return (400, JSON({'status': 'Invalid player id.'}))
        # get player by id
        p = glob.players.get(id=int(pid))
    elif 'name' in conn.args:
        name = unquote(conn.args['name'])
        if not 2 <= len(name) < 16:
            return (400, JSON({'status': 'Invalid player name.'}))

        # get player by name
        p = glob.players.get(name=name)
    else:
        return (400, JSON({'status': 'Must provide either id or name!'}))

    if not p:
        # no such player online, return their last seen time
        res = await glob.db.fetch('SELECT latest_activity FROM users WHERE id = %s', [pid])
        if not res:
            return (404, JSON({'status': 'Player not found.'}))

        return JSON({
            'status': 'success',
            'player_status': {
                'online': False,
                'last_seen': res['latest_activity']
            }
        })

    if p.status.map_md5:
        bmap = await Beatmap.from_md5(p.status.map_md5)
    else:
        bmap = None

    return JSON({
        'status': 'success',
        'player_status': {
            'online': True,
            'login_time': p.login_time,
            'status': {
                'action': int(p.status.action),
                'info_text': p.status.info_text,
                'mode': int(p.status.mode),
                'mods': int(p.status.mods),
                'beatmap': {
                    'md5': bmap.md5,
                    'id': bmap.id,
                    'set_id': bmap.set_id,
                    'artist': bmap.artist,
                    'title': bmap.title,
                    'version': bmap.version,
                    'creator': bmap.creator,
                    'last_update': bmap.last_update,
                    'total_length': bmap.total_length,
                    'max_combo': bmap.max_combo,
                    'status': bmap.status,
                    'plays': bmap.plays,
                    'passes': bmap.passes,
                    'mode': bmap.mode,
                    'bpm': bmap.bpm,
                    'cs': bmap.cs,
                    'od': bmap.od,
                    'ar': bmap.ar,
                    'hp': bmap.hp,
                    'diff': bmap.diff
                } if bmap else None
            }
        }
    })

@domain.route('/api/get_player_scores')
async def api_get_player_scores(conn: Connection) -> Optional[bytes]:
    """Return a list of a given user's recent/best scores."""
    conn.resp_headers['Content-Type'] = f'application/json'
    if 'id' in conn.args:
        if not conn.args['id'].isdecimal():
            return (400, JSON({'status': 'Invalid player id.'}))
        p = await glob.players.get_ensure(id=int(conn.args['id']))
    elif 'name' in conn.args:
        if not 0 < len(conn.args['name']) <= 16:
            return (400, JSON({'status': 'Invalid player name.'}))
        p = await glob.players.get_ensure(name=conn.args['name'])
    else:
        return (400, JSON({'status': 'Must provide either id or name.'}))

    if not p:
        return (404, JSON({'status': 'Player not found.'}))

    # parse args (scope, mode, mods, limit)

    if not (
        'scope' in conn.args and
        conn.args['scope'] in ('recent', 'best')
    ):
        return (400, JSON({'status': 'Must provide valid scope (recent/best).'}))

    scope = conn.args['scope']

    if (mode_arg := conn.args.get('mode', None)) is not None:
        if not (
            mode_arg.isdecimal() and
            0 <= (mode := int(mode_arg)) <= 7
        ):
            return (400, JSON({'status': 'Invalid mode.'}))

        mode = GameMode(mode)
    else:
        mode = GameMode.vn_std

    if (mods_arg := conn.args.get('mods', None)) is not None:
        if mods_arg[0] in ('~', '='): # weak/strong equality
            strong_equality = mods_arg[0] == '='
            mods_arg = mods_arg[1:]
        else: # use strong as default
            strong_equality = True

        if mods_arg.isdecimal():
            # parse from int form
            mods = Mods(int(mods_arg))
        else:
            # parse from string form
            mods = Mods.from_modstr(mods_arg)
    else:
        mods = None

    if (limit_arg := conn.args.get('limit', None)) is not None:
        if not (
            limit_arg.isdecimal() and
            0 < (limit := int(limit_arg)) <= 100
        ):
            return (400, JSON({'status': 'Invalid limit.'}))
    else:
        limit = 25

    if (bm := conn.args.get('bm', None)) is not None:
        bm = bm
    else:
        bm = None

    # build sql query & fetch info

    query = [
        'SELECT id, map_md5, score, pp, acc, max_combo, '
        'mods, n300, n100, n50, nmiss, ngeki, nkatu, grade, '
        'status, mode, play_time, time_elapsed, perfect '
        f'FROM {mode.scores_table} WHERE userid = %s AND mode = %s'
    ]

    params = [p.id, mode.as_vanilla]

    if mods is not None:
        if strong_equality:
            query.append('AND mods & %s = %s')
            params.extend((mods, mods))
        else:
            query.append('AND mods & %s != 0')
            params.append(mods)

    if bm is not None:
        query.append('AND map_md5 = %s')
        params.append(bm)

    if scope == 'best':
        query.append('AND grade != "F" AND status = 2')

    sort = 'pp' if scope == 'best' else 'play_time'

    query.append(f'ORDER BY {sort} DESC LIMIT %s')
    params.append(limit)

    # fetch & return info from sql
    res = await glob.db.fetchall(' '.join(query), params)

    for row in res:
        bmap = await Beatmap.from_md5(row.pop('map_md5'))
        row['beatmap'] = {
            'md5': bmap.md5,
            'id': bmap.id,
            'set_id': bmap.set_id,
            'artist': bmap.artist,
            'title': bmap.title,
            'version': bmap.version,
            'creator': bmap.creator,
            'last_update': bmap.last_update,
            'total_length': bmap.total_length,
            'max_combo': bmap.max_combo,
            'status': bmap.status,
            'plays': bmap.plays,
            'passes': bmap.passes,
            'mode': bmap.mode,
            'bpm': bmap.bpm,
            'cs': bmap.cs,
            'od': bmap.od,
            'ar': bmap.ar,
            'hp': bmap.hp,
            'diff': bmap.diff
        }

    player_info = {
        'id': p.id,
        'name': p.name,
        'clan': {
            'id': p.clan.id,
            'name': p.clan.name,
            'tag': p.clan.tag
        } if p.clan else None
    }

    return JSON({'status': 'success', 'scores': res, 'player': player_info})

@domain.route('/api/get_player_most_played')
async def api_get_player_most_played(conn: Connection) -> Optional[bytes]:
    """Return the most played beatmaps of a given player."""
    # NOTE: this will almost certainly not scale well, lol.
    conn.resp_headers['Content-Type'] = f'application/json'

    if 'id' in conn.args:
        if not conn.args['id'].isdecimal():
            return (400, JSON({'status': 'Invalid player id.'}))
        p = await glob.players.get_ensure(id=int(conn.args['id']))
    elif 'name' in conn.args:
        if not 0 < len(conn.args['name']) <= 16:
            return (400, JSON({'status': 'Invalid player name.'}))
        p = await glob.players.get_ensure(name=conn.args['name'])
    else:
        return (400, JSON({'status': 'Must provide either id or name.'}))

    if not p:
        return (404, JSON({'status': 'Player not found.'}))

    # parse args (mode, limit)

    if (mode_arg := conn.args.get('mode', None)) is not None:
        if not (
            mode_arg.isdecimal() and
            0 <= (mode := int(mode_arg)) <= 7
        ):
            return (400, JSON({'status': 'Invalid mode.'}))

        mode = GameMode(mode)
    else:
        mode = GameMode.vn_std

    if (limit_arg := conn.args.get('limit', None)) is not None:
        if not (
            limit_arg.isdecimal() and
            0 < (limit := int(limit_arg)) <= 100
        ):
            return (400, JSON({'status': 'Invalid limit.'}))
    else:
        limit = 25

    # fetch & return info from sql
    res = await glob.db.fetchall(
        'SELECT m.md5, m.id, m.set_id, m.status, '
        'm.artist, m.title, m.version, m.creator, COUNT(*) plays '
        f'FROM {mode.scores_table} s '
        'INNER JOIN maps m ON m.md5 = s.map_md5 '
        'WHERE s.userid = %s '
        'AND s.mode = %s '
        'GROUP BY s.map_md5 '
        'ORDER BY plays DESC '
        'LIMIT %s',
        [p.id, mode.as_vanilla, limit]
    )

    return JSON({'status': 'success', 'maps': res})

@domain.route('/api/get_map_info')
async def api_get_map_info(conn: Connection) -> Optional[bytes]:
    """Return information about a given beatmap."""
    conn.resp_headers['Content-Type'] = f'application/json'
    if 'id' in conn.args:
        if not conn.args['id'].isdecimal():
            return (400, JSON({'status': 'Invalid map id.'}))
        bmap = await Beatmap.from_bid(int(conn.args['id']))
    elif 'md5' in conn.args:
        if len(conn.args['md5']) != 32:
            return (400, JSON({'status': 'Invalid map md5.'}))
        bmap = await Beatmap.from_md5(conn.args['md5'])
    else:
        return (400, JSON({'status': 'Must provide either id or md5!'}))

    if not bmap:
        return (404, JSON({'status': 'Map not found.'}))

    return JSON({
        'status': 'success',
        'map': {
            'md5': bmap.md5,
            'id': bmap.id,
            'set_id': bmap.set_id,
            'artist': bmap.artist,
            'title': bmap.title,
            'version': bmap.version,
            'creator': bmap.creator,
            'last_update': bmap.last_update,
            'total_length': bmap.total_length,
            'max_combo': bmap.max_combo,
            'status': bmap.status,
            'plays': bmap.plays,
            'passes': bmap.passes,
            'mode': bmap.mode,
            'bpm': bmap.bpm,
            'cs': bmap.cs,
            'od': bmap.od,
            'ar': bmap.ar,
            'hp': bmap.hp,
            'diff': bmap.diff
        }
    })

@domain.route('/api/get_map_scores')
async def api_get_map_scores(conn: Connection) -> Optional[bytes]:
    """Return the top n scores on a given beatmap."""
    conn.resp_headers['Content-Type'] = f'application/json'
    if 'id' in conn.args:
        if not conn.args['id'].isdecimal():
            return (400, JSON({'status': 'Invalid map id.'}))
        bmap = await Beatmap.from_bid(int(conn.args['id']))
    elif 'md5' in conn.args:
        if len(conn.args['md5']) != 32:
            return (400, JSON({'status': 'Invalid map md5.'}))
        bmap = await Beatmap.from_md5(conn.args['md5'])
    else:
        return (400, JSON({'status': 'Must provide either id or md5!'}))

    if not bmap:
        return (404, JSON({'status': 'Map not found.'}))

    # parse args (scope, mode, mods, limit)

    if (
        'scope' not in conn.args or
        conn.args['scope'] not in ('recent', 'best')
    ):
        return (400, JSON({'status': 'Must provide valid scope (recent/best).'}))

    scope = conn.args['scope']

    if (mode_arg := conn.args.get('mode', None)) is not None:
        if not (
            mode_arg.isdecimal() and
            0 <= (mode := int(mode_arg)) <= 7
        ):
            return (400, JSON({'status': 'Invalid mode.'}))

        mode = GameMode(mode)
    else:
        mode = GameMode.vn_std

    if (mods_arg := conn.args.get('mods', None)) is not None:
        if mods_arg[0] in ('~', '='): # weak/strong equality
            strong_equality = mods_arg[0] == '='
            mods_arg = mods_arg[1:]
        else: # use strong as default
            strong_equality = True

        if mods_arg.isdecimal():
            # parse from int form
            mods = Mods(int(mods_arg))
        else:
            # parse from string form
            mods = Mods.from_modstr(mods_arg)
    else:
        mods = None

    if (limit_arg := conn.args.get('limit', None)) is not None:
        if not (
            limit_arg.isdecimal() and
            0 < (limit := int(limit_arg)) <= 100
        ):
            return (400, JSON({'status': 'Invalid limit.'}))
    else:
        limit = 50

    # NOTE: userid will eventually become player_id,
    # along with everywhere else in the codebase.
    query = [
        'SELECT s.map_md5, s.score, s.pp, s.acc, s.max_combo, s.mods, '
        's.n300, s.n100, s.n50, s.nmiss, s.ngeki, s.nkatu, s.grade, s.status, '
        's.mode, s.play_time, s.time_elapsed, s.userid, s.perfect, '
        'u.name player_name, '
        'c.id clan_id, c.name clan_name, c.tag clan_tag '
        f'FROM {mode.scores_table} s '
        'INNER JOIN users u ON u.id = s.userid '
        'LEFT JOIN clans c ON c.id = u.clan_id '
        'WHERE s.map_md5 = %s AND s.mode = %s AND s.status = 2'
    ]
    params = [bmap.md5, mode.as_vanilla]

    if mods is not None:
        if strong_equality:
            query.append('AND mods & %s = %s')
            params.extend((mods, mods))
        else:
            query.append('AND mods & %s != 0')
            params.append(mods)

    # unlike /api/get_player_scores, we'll sort by score/pp depending
    # on the mode played, since we want to replicated leaderboards.
    if scope == 'best':
        sort = 'pp' if mode >= GameMode.rx_std else 'score'
    else: # recent
        sort = 'play_time'

    query.append(f'ORDER BY {sort} DESC LIMIT %s')
    params.append(limit)

    res = await glob.db.fetchall(' '.join(query), params)
    return JSON({'status': 'success', 'scores': res})

@domain.route('/api/get_score_info')
async def api_get_score_info(conn: Connection) -> Optional[bytes]:
    """Return information about a given score."""
    conn.resp_headers['Content-Type'] = f'application/json'
    if not (
        'id' in conn.args and
        conn.args['id'].isdecimal()
    ):
        return (400, JSON({'status': 'Must provide score id.'}))

    score_id = int(conn.args['id'])

    if SCOREID_BORDERS[0] > score_id >= 1:
        scores_table = 'scores_vn'
    elif SCOREID_BORDERS[1] > score_id >= SCOREID_BORDERS[0]:
        scores_table = 'scores_rx'
    elif SCOREID_BORDERS[2] > score_id >= SCOREID_BORDERS[1]:
        scores_table = 'scores_ap'
    else:
        return (400, JSON({'status': 'Invalid score id.'}))

    res = await glob.db.fetch(
        'SELECT map_md5, score, pp, acc, max_combo, mods, '
        'n300, n100, n50, nmiss, ngeki, nkatu, grade, status, '
        'mode, play_time, time_elapsed, perfect '
        f'FROM {scores_table} '
        'WHERE id = %s',
        [score_id]
    )

    if not res:
        return (404, JSON({'status': 'Score not found.'}))

    return JSON({'status': 'success', 'score': res})

@domain.route('/api/get_replay')
async def api_get_replay(conn: Connection) -> Optional[bytes]:
    """Return a given replay (including headers)."""
    conn.resp_headers['Content-Type'] = f'application/json'
    if not (
        'id' in conn.args and
        conn.args['id'].isdecimal()
    ):
        return (400, JSON({'status': 'Must provide score id.'}))

    score_id = int(conn.args['id'])

    if SCOREID_BORDERS[0] > score_id >= 1:
        scores_table = 'scores_vn'
    elif SCOREID_BORDERS[1] > score_id >= SCOREID_BORDERS[0]:
        scores_table = 'scores_rx'
    elif SCOREID_BORDERS[2] > score_id >= SCOREID_BORDERS[1]:
        scores_table = 'scores_ap'
    else:
        return (400, JSON({'status': 'Invalid score id.'}))

    # fetch replay file & make sure it exists
    replay_file = REPLAYS_PATH / f'{score_id}.osr'
    if not replay_file.exists():
        return (404, JSON({'status': 'Replay not found.'}))

    # read replay frames from file
    raw_replay = replay_file.read_bytes()

    if (
        'include_headers' in conn.args and
        conn.args['include_headers'].lower() == 'false'
    ):
        if len(str(struct.unpack('<i', raw_replay[1:5])[0])) == 8:
            parsed = parse_replay_file(replay_file)
            return parsed.lzma_string
        else:
            return raw_replay

    if len(str(struct.unpack('<i', raw_replay[1:5])[0])) == 8:
        # add replay headers from sql
        res = await glob.db.fetch(
            'SELECT u.name username, m.md5 map_md5, '
            'm.artist, m.title, m.version, '
            's.mode, s.n300, s.n100, s.n50, s.ngeki, '
            's.nkatu, s.nmiss, s.score, s.max_combo, '
            's.perfect, s.mods, s.play_time '
            f'FROM {scores_table} s '
            'INNER JOIN users u ON u.id = s.userid '
            'INNER JOIN maps m ON m.md5 = s.map_md5 '
            'WHERE s.id = %s',
            [score_id]
        )

        if not res:
            # score not found in sql
            return (404, b'Score not found.') # but replay was? lol

        # send data back to the client
        conn.resp_headers['Content-Type'] = 'application/octet-stream'
        conn.resp_headers['Content-Description'] = 'File Transfer'
        conn.resp_headers['Content-Disposition'] = (
            'attachment; filename="{username} - '
            '{artist} - {title} [{version}] '
            '({play_time:%Y-%m-%d}).osr"'
        ).format(**res)

        return replay_file.read_bytes()
    else:
        # add replay headers from sql
        # TODO: osu_version & life graph in scores tables?
        res = await glob.db.fetch(
            'SELECT u.name username, m.md5 map_md5, '
            'm.artist, m.title, m.version, '
            's.mode, s.n300, s.n100, s.n50, s.ngeki, '
            's.nkatu, s.nmiss, s.score, s.max_combo, '
            's.perfect, s.mods, s.play_time '
            f'FROM {scores_table} s '
            'INNER JOIN users u ON u.id = s.userid '
            'INNER JOIN maps m ON m.md5 = s.map_md5 '
            'WHERE s.id = %s',
            [score_id]
        )

        if not res:
            # score not found in sql
            return (404, b'Score not found.') # but replay was? lol

        # generate the replay's hash
        replay_md5 = hashlib.md5(
            '{}p{}o{}o{}t{}a{}r{}e{}y{}o{}u{}{}{}'.format(
                res['n100'] + res['n300'], res['n50'],
                res['ngeki'], res['nkatu'], res['nmiss'],
                res['map_md5'], res['max_combo'],
                str(res['perfect'] == 1),
                res['username'], res['score'], 0, # TODO: rank
                res['mods'], 'True' # TODO: ??
            ).encode()
        ).hexdigest()

        # create a buffer to construct the replay output
        buf = bytearray()

        # pack first section of headers.
        buf += struct.pack('<Bi', res['mode'], 20200207) # TODO: osuver
        buf += packets.write_string(res['map_md5'])
        buf += packets.write_string(res['username'])
        buf += packets.write_string(replay_md5)
        buf += struct.pack(
            '<hhhhhhihBi',
            res['n300'], res['n100'], res['n50'],
            res['ngeki'], res['nkatu'], res['nmiss'],
            res['score'], res['max_combo'], res['perfect'],
            res['mods']
        )
        buf += b'\x00' # TODO: hp graph

        timestamp = int(res['play_time'].timestamp() * 1e7)
        buf += struct.pack('<q', timestamp + DATETIME_OFFSET)

        # pack the raw replay data into the buffer
        buf += struct.pack('<i', len(raw_replay))
        buf += raw_replay

        # pack additional info info buffer.
        buf += struct.pack('<q', score_id)

        # NOTE: target practice sends extra mods, but
        # can't submit scores so should not be a problem.

        # send data back to the client
        conn.resp_headers['Content-Type'] = 'application/octet-stream'
        conn.resp_headers['Content-Description'] = 'File Transfer'
        conn.resp_headers['Content-Disposition'] = (
            'attachment; filename="{username} - '
            '{artist} - {title} [{version}] '
            '({play_time:%Y-%m-%d}).osr"'
        ).format(**res)

        return bytes(buf)

@domain.route('/api/get_match')
async def api_get_match(conn: Connection) -> Optional[bytes]:
    """Return information of a given multiplayer match."""
    conn.resp_headers['Content-Type'] = f'application/json'
    # TODO: eventually, this should contain recent score info.
    if not (
        'id' in conn.args and
        conn.args['id'].isdecimal() and
        0 <= (match_id := int(conn.args['id'])) < 64
    ):
        return (400, JSON({'status': 'Must provide valid match id.'}))

    if not (match := glob.matches[match_id]):
        return (404, JSON({'status': 'Match not found.'}))

    return JSON({
        'status': 'success',
        'match': {
            'name': match.name,
            'mode': match.mode.as_vanilla,
            'mods': int(match.mods),
            'seed': match.seed,
            'host': {
                'id': match.host.id,
                'name': match.host.name
            },
            'refs': [{'id': p.id, 'name': p.name} for p in match.refs],
            'in_progress': match.in_progress,
            'is_scrimming': match.is_scrimming,
            'map': {
                'id': match.map_id,
                'md5': match.map_md5,
                'name': match.map_name
            },
            'active_slots': {
                str(idx): {
                    'loaded': slot.loaded,
                    'mods': int(slot.mods),
                    'player': {
                        'id': slot.player.id,
                        'name': slot.player.name
                    },
                    'skipped': slot.skipped,
                    'status': int(slot.status),
                    'team': int(slot.team)
                } for idx, slot in enumerate(match.slots) if slot.player
            }
        }
    })

@domain.route('/api/get_player_bydiscord')
async def get_player_bydiscord(conn: Connection) -> Optional[bytes]:
    if not 'id' in conn.args or not 'secret' in conn.args:
        return b'lol'

    if conn.args['secret'] != glob.config.discord_secret:
        return b'2lol'

    res = await glob.db.fetch('SELECT * FROM discord WHERE discord_id = %s', [conn.args['id']])

    return JSON(res)

def requires_api_key(f: Callable) -> Callable:
    @wraps(f)
    async def wrapper(conn: Connection) -> Optional[bytes]:
        conn.resp_headers['Content-Type'] = f'application/json'
        if 'Authorization' not in conn.headers:
            return (400, JSON({'status': 'Must provide authorization token.'}))

        api_key = conn.headers['Authorization']

        if api_key not in glob.api_keys:
            return (401, JSON({'status': 'Unknown authorization token.'}))

        # get player from api token
        player_id = glob.api_keys[api_key]
        p = await glob.players.get_ensure(id=player_id)

        return await f(conn, p)
    return wrapper

# NOTE: `Content-Type = application/json` is applied in the above decorator
#                                         for the following api handlers.

# TODO: mania support (and ctb later)
@domain.route('/api/calculate_pp')
@requires_api_key
async def api_calculate_pp(conn: Connection, p: 'Player') -> Optional[bytes]:
    """Calculate and return pp & sr for a given map."""
    if 'md5' in conn.args:
        # get id from md5
        bmap = await Beatmap.from_md5(md5=conn.args['md5'])
    elif 'id' in conn.args:
        if not conn.args['id'].isdecimal():
            return (400, JSON({'status': 'Failed: invalid map id'}))

        bmap = await Beatmap.from_md5(md5=conn.args['md5'])
    else:
        return (400, JSON({'status': 'Failed: Must provide map md5 or id'}))

    if not bmap:
        return JSON({'status': 'Failed: map not found'})

    pp_kwargs = {}
    valid_kwargs = (
        ('mods', int),
        ('combo', int),
        ('nmiss', int),
        ('mode_vn', int),
        ('acc', float)
    )

    # ignore any invalid args
    for n, t in valid_kwargs:
        if n in conn.args:
            val = conn.args[n]

            if not _isdecimal(val, _float=t is float):
                continue

            pp_kwargs[n] = t(val)

    if pp_kwargs.get('mode_vn', 0) not in (0, 1):
        return (503, JSON({'status': 'Failed: unsupported mode'}))

    ppcalc = await PPCalculator.from_map(bmap, **pp_kwargs)

    if not ppcalc:
        return JSON({'status': 'Failed: could not retrieve map'})

    pp, sr = await ppcalc.perform()

    return JSON({
        'status': 'Success',
        'pp': pp,
        'sr': sr
    })

@domain.route('/api/set_avatar', methods=['POST', 'PUT'])
@requires_api_key
async def api_set_avatar(conn: Connection, p: 'Player') -> Optional[bytes]:
    """Update the tokenholder's avatar to a given file."""
    if 'avatar' not in conn.files:
        return (400, JSON({'status': 'must provide avatar file.'}))

    ava_file = conn.files['avatar']

    # block files over 4MB
    if len(ava_file) > (4 * 1024 * 1024):
        return (400, JSON({'status': 'avatar file too large (max 4MB).'}))

    if ava_file[6:10] in (b'JFIF', b'Exif'):
        ext = 'jpeg'
    elif ava_file.startswith(b'\211PNG\r\n\032\n'):
        ext = 'png'
    else:
        return (400, JSON({'status': 'invalid file type.'}))

    # write to the avatar file
    (AVATARS_PATH / f'{p.id}.{ext}').write_bytes(ava_file)
    return JSON({'status': 'success.'})

""" Misc handlers """

if glob.config.redirect_osu_urls:
    # NOTE: this will likely be removed with the addition of a frontend.
    @domain.route({re.compile(r'^/beatmapsets/\d{1,10}(?:/discussion)?/?$'),
                   re.compile(r'^/beatmaps/\d{1,10}/?'),
                   re.compile(r'^/community/forums/topics/\d{1,10}/?$')})
    async def osu_redirects(conn: Connection) -> Optional[bytes]:
        """Redirect some common url's the client uses to osu!."""
        conn.resp_headers['Location'] = f'https://osu.ppy.sh{conn.path}'
        return (301, b'')

@domain.route(re.compile(r'^/ss/[a-zA-Z0-9-_]{8}\.(png|jpeg)$'))
async def get_screenshot(conn: Connection) -> Optional[bytes]:
    """Serve a screenshot from the server, by filename."""
    if len(conn.path) not in (16, 17):
        return (400, b'Invalid request.')

    path = SCREENSHOTS_PATH / conn.path[4:]

    if not path.exists():
        return (404, JSON({'status': 'Screenshot not found.'}))

    return path.read_bytes()

@domain.route(re.compile(r'^/d/\d{1,10}n?$'))
async def get_osz(conn: Connection) -> Optional[bytes]:
    """Handle a map download request (osu.ppy.sh/d/*)."""
    set_id = conn.path[3:]

    # if no_video := set_id[-1] == 'n':
    #     set_id = set_id[:-1]

    # if USING_CHIMU:
    #     query_str = f'download/{set_id}?n={int(no_video)}'
    # else:
    #     query_str = f'd/{set_id}'

    conn.resp_headers['Location'] = f'https://osu.gatari.pw/d/{set_id}'
    return (301, b'')

@domain.route(re.compile(r'^/web/maps/'))
async def get_updated_beatmap(conn: Connection) -> Optional[bytes]:
    """Send the latest .osu file the server has for a given map."""
    if not (re := regexes.mapfile.match(unquote(conn.path[10:]))):
        log(f'Requested invalid map update {conn.path}.', Ansi.LRED)
        return (400, b'Invalid map file syntax.')

    if not (res := await glob.db.fetch(
        'SELECT id, md5 FROM maps WHERE '
        'artist = %s AND title = %s '
        'AND creator = %s AND version = %s', [
            re['artist'], re['title'],
            re['creator'], re['version']
        ]
    )):
        return (404, b'') # map not found in sql

    path = BEATMAPS_PATH / f'{res["id"]}.osu'

    if (
        path.exists() and
        res['md5'] == hashlib.md5(path.read_bytes()).hexdigest()
    ):
        # up to date map found on disk.
        content = path.read_bytes()
    else:
        if not glob.has_internet:
            return (503, b'') # requires internet connection

        # map not found, or out of date; get from osu!
        url = f"https://old.ppy.sh/osu/{res['id']}"

        async with glob.http.get(url) as resp:
            if not resp or resp.status != 200:
                log(f'Could not find map {path}!', Ansi.LRED)
                return (404, b'') # couldn't find on osu!'s server

            content = await resp.read()

        # save it to disk for future
        path.write_bytes(content)

    return content


@domain.route('/p/doyoureallywanttoaskpeppy')
async def peppyDMHandler(conn: Connection) -> Optional[bytes]:
    return (
        b"This user's ID is usually peppy's (when on bancho), "
        b"and is blocked from being messaged by the osu! client."
    )

""" ingame registration """


@domain.route('/users', methods=['POST'])
@ratelimit(period=300, max_count=15)  # 15 registrations / 5mins
async def register_account(conn: Connection) -> Optional[bytes]:
    if glob.config.disable_ingame_reg:    
        return (400, b'In-Game Registration is DISABLED Register FROM SITE! ^_^')
    
    mp_args = conn.multipart_args

    name = mp_args['user[username]']
    email = mp_args['user[user_email]']
    pw_txt = mp_args['user[password]']

    if not all((name, email, pw_txt)) or 'check' not in mp_args:
        return (400, b'Missing required params')

    # ensure all args passed
    # are safe for registration.
    errors = defaultdict(list)

    # Usernames must:
    # - be within 2-15 characters in length
    # - not contain both ' ' and '_', one is fine
    # - not be in the config's `disallowed_names` list
    # - not already be taken by another player
    if not regexes.username.match(name):
        errors['username'].append('Must be 2-15 characters in length.')

    if '_' in name and ' ' in name:
        errors['username'].append('May contain "_" and " ", but not both.')

    if name in glob.config.disallowed_names:
        errors['username'].append('Disallowed username; pick another.')

    if await glob.db.fetch('SELECT 1 FROM users WHERE name = %s', [name]):
        errors['username'].append('Username already taken by another player.')

    # Emails must:
    # - match the regex `^[^@\s]{1,200}@[^@\s\.]{1,30}\.[^@\.\s]{1,24}$`
    # - not already be taken by another player
    if not regexes.email.match(email):
        errors['user_email'].append('Invalid email syntax.')

    if await glob.db.fetch('SELECT 1 FROM users WHERE email = %s', email):
        errors['user_email'].append('Email already taken by another player.')

    # Passwords must:
    # - be within 8-32 characters in length
    # - have more than 3 unique characters
    # - not be in the config's `disallowed_passwords` list
    if not 8 <= len(pw_txt) <= 32:
        errors['password'].append('Must be 8-32 characters in length.')

    if len(set(pw_txt)) <= 3:
        errors['password'].append('Must have more than 3 unique characters.')

    if pw_txt.lower() in glob.config.disallowed_passwords:
        errors['password'].append('That password was deemed too simple.')

    if errors:
        # we have errors to send back.
        errors_full = {'form_error': {'user': errors}}
        return (400, orjson.dumps(errors_full))

    if mp_args['check'] == '0':
        # the client isn't just checking values,
        # they want to register the account now.
        # make the md5 & bcrypt the md5 for sql.
        async with glob.players._lock:
            pw_md5 = hashlib.md5(pw_txt.encode()).hexdigest().encode()
            pw_bcrypt = bcrypt.hashpw(pw_md5, bcrypt.gensalt())
            glob.cache['bcrypt'][pw_bcrypt] = pw_md5  # cache result for login

            safe_name = name.lower().replace(' ', '_')

            # add to `users` table.
            user_id = await glob.db.execute(
                'INSERT INTO users '
                '(name, safe_name, email, pw_bcrypt, creation_time, latest_activity) '
                'VALUES (%s, %s, %s, %s, UNIX_TIMESTAMP(), UNIX_TIMESTAMP())',
                [name, safe_name, email, pw_bcrypt]
            )

            # add to `stats` table.
            await glob.db.execute(
                'INSERT INTO stats '
                '(id) VALUES (%s)',
                [user_id]
            )

        if glob.datadog:
            glob.datadog.increment('gulag.registrations')

        log(f'<{name} ({user_id})> has registered!', Ansi.LGREEN)

    return b'ok'  # success<|MERGE_RESOLUTION|>--- conflicted
+++ resolved
@@ -24,7 +24,6 @@
 import aiomysql
 import bcrypt
 import orjson
-<<<<<<< HEAD
 import json
 from cmyui import _isdecimal
 from cmyui import Ansi
@@ -34,15 +33,6 @@
 from cmyui import ratelimit
 from cmyui.discord import Webhook
 from cmyui.discord import Embed
-=======
-from cmyui.logging import Ansi
-from cmyui.logging import log
-from cmyui.logging import printc
-from cmyui.utils import _isdecimal
-from cmyui.web import Connection
-from cmyui.web import Domain
-from cmyui.web import ratelimit
->>>>>>> ec791a44
 
 import packets
 import utils.misc
@@ -1153,17 +1143,10 @@
         if not p.restricted:
             glob.players.enqueue(packets.userStats(p))
 
-<<<<<<< HEAD
     if(p.priv & Privileges.Donator and mods & Mods.AUTOPLAY):
         scoring = 'pp'
     else:
         scoring = 'pp' if mode >= GameMode.rx_std else 'score'
-
-    table = mode.sql_table
-=======
-    scores_table = mode.scores_table
-    scoring = 'pp' if mode >= GameMode.rx_std else 'score'
->>>>>>> ec791a44
 
     if not (bmap := Beatmap.from_md5_cache(map_md5)):
         # if not found in memory, get from sql.
@@ -1253,7 +1236,7 @@
         "s.nmiss, s.nkatu, s.ngeki, s.perfect, s.mods, "
         "UNIX_TIMESTAMP(s.play_time) time, u.id userid, "
         "COALESCE(CONCAT('[', c.tag, '] ', u.name), u.name) AS name "
-        f"FROM {scores_table} s "
+        f"FROM {mode.scores_table} s "
         "INNER JOIN users u ON u.id = s.userid "
         "LEFT JOIN clans c ON c.id = u.clan_id "
         "WHERE s.map_md5 = %s AND s.status = 2 "
