--- conflicted
+++ resolved
@@ -1293,41 +1293,7 @@
         # get player by name
         p = glob.players.get(name=name)
     else:
-<<<<<<< HEAD
-        # NOTE: gulag ids start halfway through the 4 bytes,
-        # avoiding data collision with osu! for a looong time.
-        if map_set_id < (1 << 30) - 1:
-            return b'-1\nNon-gulag mapset; cannot update.'
-
-        if p.name != map_info['creator']:
-            return b'1\n' # auth err
-
-        # disallow updates on maps with leaderboards.
-        # TODO: perhaps allow for loved & qualified maps?
-        status = RankedStatus(map_info['status'])
-        if status >= RankedStatus.Ranked:
-            return b'3\n' # ranked err
-
-        # TODO: maybe implement graveyard/wip maps..? probably not
-        ...
-
-    # TODO: at the moment to not make the table any uglier than I have to,
-    # creator will be stored in `maps` as a string.. This isn't great ://
-    return '\n'.join([
-        '0', # no error
-        str(map_set_id),
-        ','.join(map(str, map_ids)),
-        '1' if full_submit else '2', # flag
-        '5', # TODO: quota
-        '0', # bubble pop
-        str(status.osu_api) if status else '',
-        '1' if full_submit else '0' # watchlist
-    ]).encode()
-"""
-JSON = orjson.dumps
-=======
         return (400, b'Must provide either id or name!')
->>>>>>> 62ab1361
 
     if not p:
         # no such player online
@@ -1449,68 +1415,6 @@
     """Calculate pp with a given map id/md5 & pp params."""
     if not glob.oppai_built:
         return (503, JSON({'status': 'Failed: oppai-ng not built'}))
-<<<<<<< HEAD
-
-    if 'md5' in conn.args:
-        # get id from md5
-        res = await glob.db.fetch(
-            'SELECT id FROM maps '
-            'WHERE md5 = %s',
-            [conn.args.pop('md5')]
-        )
-        if not res:
-            return JSON({'status': 'Failed: no map found'})
-
-        map_id = res['id']
-    elif 'id' in conn.args:
-        if not conn.args['id'].isdecimal():
-            return (400, JSON({'status': 'Failed: invalid map id'}))
-
-        map_id = int(conn.args.pop('id'))
-    else:
-        return (400, JSON({'status': 'Failed: Must provide map md5 or id'}))
-
-    pp_kwargs = {}
-    valid_kwargs = (
-        ('mods', int),
-        ('combo', int),
-        ('nmiss', int),
-        ('mode_vn', int),
-        ('acc', float)
-    )
-
-    # ignore any invalid args
-    for n, t in valid_kwargs:
-        if n in conn.args:
-            val = conn.args[n]
-
-            if not _isdecimal(val, _float=t is float):
-                continue
-
-            pp_kwargs |= {n: t(val)}
-
-    if pp_kwargs.get('mode_vn', 0) not in (0, 1):
-        return (503, JSON({'status': 'Failed: unsupported mode'}))
-
-    ppcalc = await PPCalculator.from_id(map_id, **pp_kwargs)
-
-    if not ppcalc:
-        return JSON({'status': 'Failed: could not retrieve map'})
-
-    pp, sr = await ppcalc.perform()
-
-    return JSON({
-        'status': 'Success',
-        'pp': pp,
-        'sr': sr
-    })
-
-@domain.route('/api/get_scores')
-async def api_get_scores(conn: Connection) -> Optional[bytes]:
-    if 'name' not in conn.args and 'id' not in conn.args:
-        return (400, b'Must provide either player id or name!')
-=======
->>>>>>> 62ab1361
 
     if 'md5' in conn.args:
         # get id from md5
