# -*- coding: utf-8 -*-

import copy
import hashlib
import random
import re
import struct
import time
import datetime
from collections import defaultdict
from enum import IntEnum
from enum import unique
from functools import wraps
from pathlib import Path
from typing import Any
from typing import Callable
from typing import Optional
from typing import TYPE_CHECKING
from urllib.parse import unquote
from utils.recalculator import PPCalculator

import bcrypt
import orjson
import json
from cmyui import _isdecimal
from cmyui import Ansi
from cmyui import Connection
from cmyui import Domain
from cmyui import log
from cmyui import ratelimit
from cmyui import rstring
from cmyui.discord import Webhook
<<<<<<< HEAD
from cmyui.discord import Embed
=======
>>>>>>> b1d8cd58

import packets
from constants import regexes
from constants.clientflags import ClientFlags
from constants.gamemodes import GameMode
from constants.mods import Mods
from objects import glob
from objects.beatmap import Beatmap
from objects.beatmap import RankedStatus
from objects.player import Privileges
from objects.score import Score
from objects.score import SubmissionStatus
from utils.misc import escape_enum
from utils.misc import point_of_interest
from utils.misc import pymysql_encode

if TYPE_CHECKING:
    from objects.player import Player

""" osu: handle connections from web, api, and beyond? """

BASE_DOMAIN = glob.config.domain
domain = Domain(f'osu.{BASE_DOMAIN}')

REPLAYS_PATH = Path.cwd() / '.data/osr'
BEATMAPS_PATH = Path.cwd() / '.data/osu'
SCREENSHOTS_PATH = Path.cwd() / '.data/ss'
AVATARS_PATH = Path.cwd() / '.data/avatars'

""" Some helper decorators (used for /web/ connections) """


def _required_args(args: set[str], argset: str) -> Callable:
    """Decorator to ensure all required arguments are present."""
    # NOTE: this function is not meant to be used directly, but
    # rather used in the form as the functions below.
    def wrapper(f: Callable) -> Callable:

        # modify the handler code to ensure that
        # all arguments are sent in the request.
        @wraps(f)
        async def handler(conn: Connection) -> Optional[bytes]:
            _argset = getattr(conn, argset)
            if all([x in _argset for x in args]):
                # all args given, call the
                # handler with the conn.
                return await f(conn)

        return handler
    return wrapper

# the decorator above may be used
# for either args, mpargs, or files.


def required_args(args: set[str]) -> Callable:
    return _required_args(args, argset='args')


def required_mpargs(args: set[str]) -> Callable:
    return _required_args(args, argset='multipart_args')


def required_files(args: set[str]) -> Callable:
    return _required_args(args, argset='files')


def get_login(name_p: str, pass_p: str, auth_error: bytes = b'') -> Callable:
    """Decorator to ensure a player's login information is correct."""
    # NOTE: this function does NOT verify whether the arguments have
    # been passed into the connection, and assumes you have already
    # called the appropriate decorator above, @required_x.
    def wrapper(f: Callable) -> Callable:

        # modify the handler code to get the player
        # object before calling the handler itself.
        @wraps(f)
        async def handler(conn: Connection) -> Optional[bytes]:
            # args may be provided in regular args
            # or multipart, but only one at a time.
            argset = conn.args or conn.multipart_args

            if not (
                p := await glob.players.get_login(
                    name=unquote(argset[name_p]),
                    pw_md5=argset[pass_p]
                )
            ):
                # player login incorrect
                return auth_error

            # login verified, call the handler
            return await f(p, conn)
        return handler
    return wrapper


""" /web/ handlers """

# TODO
# POST /web/osu-error.php
# POST /web/osu-session.php
# POST /web/osu-osz2-bmsubmit-post.php
# POST /web/osu-osz2-bmsubmit-upload.php
# GET /web/osu-osz2-bmsubmit-getid.php
# GET /web/osu-get-beatmap-topic.php

@domain.route('/web/osu-screenshot.php', methods=['POST'])
@required_mpargs({'u', 'p', 'v'})
@get_login(name_p='u', pass_p='p')
async def osuScreenshot(p: 'Player', conn: Connection) -> Optional[bytes]:
    if 'ss' not in conn.files:
        log('Screenshot req missing file.', Ansi.LRED)
        return (400, b'Missing file.')

    ss_file = conn.files['ss']

    # png sizes: 1080p: ~300-800kB | 4k: ~1-2mB
    if len(ss_file) > (4 * 1024 * 1024):
        return (400, b'Screenshot file too large.')

    # check if jpeg or png
    if ss_file[6:10] in (b'JFIF', b'Exif'):
        extension = 'jpeg'
    elif ss_file.startswith(b'\211PNG\r\n\032\n'):
        extension = 'png'
    else:
        return (400, b'Invalid file type.')

    while True:
        filename = f'{rstring(8)}.{extension}'
        screenshot_file = SCREENSHOTS_PATH / filename
        if not screenshot_file.exists():
            break

    screenshot_file.write_bytes(ss_file)

    log(f'{p} uploaded {filename}.')
    return filename.encode()


@domain.route('/web/osu-getfriends.php')
@required_args({'u', 'h'})
@get_login(name_p='u', pass_p='h')
async def osuGetFriends(p: 'Player', conn: Connection) -> Optional[bytes]:
    return '\n'.join(map(str, p.friends)).encode()

<<<<<<< HEAD
=======
_gulag_osuapi_status_map = {
    0: 0,
    2: 1,
    3: 2,
    4: 3,
    5: 4
}
def gulag_to_osuapi_status(s: int) -> int:
    return _gulag_osuapi_status_map[s]
>>>>>>> b1d8cd58

@domain.route('/web/osu-getbeatmapinfo.php', methods=['POST'])
@required_args({'u', 'h'})
@get_login(name_p='u', pass_p='h')
async def osuGetBeatmapInfo(p: 'Player', conn: Connection) -> Optional[bytes]:
    data = orjson.loads(conn.body)
    ret = []

<<<<<<< HEAD
    def to_osuapi_status(s): return {
        0: 0,
        2: 1,
        3: 2,
        4: 3,
        5: 4
    }[s]

=======
>>>>>>> b1d8cd58
    for idx, fname in enumerate(data['Filenames']):
        # Attempt to regex pattern match the filename.
        # If there is no match, simply ignore this map.
        # XXX: Sometimes a map will be requested without a
        # diff name, not really sure how to handle this? lol
        if not (r := regexes.mapfile.match(fname)):
            continue

        # try getting the map from sql
        res = await glob.db.fetch(
            'SELECT id, set_id, status, md5 '
            'FROM maps WHERE artist = %s AND '
            'title = %s AND creator = %s AND '
            'version = %s', [
                r['artist'], r['title'],
                r['creator'], r['version']
            ]
        )

        if not res:
            # no map found
            continue

        # convert from gulag -> osu!api status
        res['status'] = gulag_to_osuapi_status(res['status'])

        # try to get the user's grades on the map osu!
        # only allows us to send back one per gamemode,
        # so we'll just send back relax for the time being..
        # XXX: perhaps user-customizable in the future?
        ranks = ['N', 'N', 'N', 'N']

        for score in await glob.db.fetchall(
            'SELECT grade, mode FROM scores_rx '
            'WHERE map_md5 = %s AND userid = %s '
            'AND status = 2',
            [res['md5'], p.id]
        ):
            ranks[score['mode']] = score['grade']

        ret.append(
            '{i}|{id}|{set_id}|{md5}|{status}|{ranks}'.format(
                i=idx, ranks='|'.join(ranks), **res
            )
        )

    for _ in data['Ids']:
        # still have yet to see
        # this actually used..
        point_of_interest()

    return '\n'.join(ret).encode()


@domain.route('/web/osu-getfavourites.php')
@required_args({'u', 'h'})
@get_login(name_p='u', pass_p='h')
async def osuGetFavourites(p: 'Player', conn: Connection) -> Optional[bytes]:
    favourites = await glob.db.fetchall(
        'SELECT setid FROM favourites '
        'WHERE userid = %s',
        [p.id]
    )

    return '\n'.join(favourites).encode()


@domain.route('/web/osu-addfavourite.php')
@required_args({'u', 'h', 'a'})
@get_login(name_p='u', pass_p='h', auth_error=b'Please login to add favourites!')
async def osuAddFavourite(p: 'Player', conn: Connection) -> Optional[bytes]:
    # make sure set id is valid
    if not conn.args['a'].isdecimal():
        return (400, b'Invalid beatmap set id.')

    # check if they already have this favourited.
    if await glob.db.fetch(
        'SELECT 1 FROM favourites '
        'WHERE userid = %s AND setid = %s',
        [p.id, conn.args['a']]
    ):
        return b"You've already favourited this beatmap!"

    # add favourite
    await glob.db.execute(
        'INSERT INTO favourites '
        'VALUES (%s, %s)',
        [p.id, conn.args['a']]
    )


@domain.route('/web/lastfm.php')
@required_args({'b', 'action', 'us', 'ha'})
@get_login(name_p='us', pass_p='ha')
async def lastFM(p: 'Player', conn: Connection) -> Optional[bytes]:
    if conn.args['b'][0] != 'a':
        # not anticheat related, tell the
        # client not to send any more for now.
        return b'-3'

    flags = ClientFlags(int(conn.args['b'][1:]))

    if flags & (ClientFlags.HQAssembly | ClientFlags.HQFile):
        # Player is currently running hq!osu; could possibly
        # be a separate client, buuuut prooobably not lol.

        await p.restrict(
            admin=glob.bot,
            reason=f'hq!osu running ({flags})'
        )
        return b'-3'

    if flags & ClientFlags.RegistryEdits:
        # Player has registry edits left from
        # hq!osu's multiaccounting tool. This
        # does not necessarily mean they are
        # using it now, but they have in the past.

        if random.randrange(32) == 0:
            # Random chance (1/32) for a ban.
            await p.restrict(
                admin = glob.bot,
                reason = 'hq!osu relife 1/32'
            )
            return b'-3'

        # TODO: make a tool to remove the flags & send this as a dm.
        #       also add to db so they never are restricted on first one.
        p.enqueue(packets.notification('\n'.join([
            "Hey!",
            "It appears you have hq!osu's multiaccounting tool (relife) enabled.",
            "This tool leaves a change in your registry that the osu! client can detect.",
            "Please re-install relife and disable the program to avoid any restrictions."
        ])))

        p.logout()

        return b'-3'

    """ These checks only worked for ~5 hours from release. rumoi's quick!
    if flags & (ClientFlags.libeay32Library | ClientFlags.aqnMenuSample):
        # AQN has been detected in the client, either
        # through the 'libeay32.dll' library being found
        # onboard, or from the menu sound being played in
        # the AQN menu while being in an inappropriate menu
        # for the context of the sound effect.
        pass
    """

# gulag supports both cheesegull mirrors & chimu.moe.
# chimu.moe handles things a bit differently than cheesegull,
# and has some extra features we'll eventually use more of.
USING_CHIMU = 'chimu.moe' in glob.config.mirror

DIRECT_SET_INFO_FMTSTR = (
    '{{{setid_spelling}}}.osz|{{Artist}}|{{Title}}|{{Creator}}|'
    '{{RankedStatus}}|10.0|{{LastUpdate}}|{{{setid_spelling}}}|'
    '0|{{HasVideo}}|0|0|0|{{diffs}}' # 0s are threadid, has_story,
                                     # filesize, filesize_novid.
).format(setid_spelling='SetId' if USING_CHIMU else 'SetID')

DIRECT_MAP_INFO_FMTSTR = (
    '[{DifficultyRating:.2f}⭐] {DiffName} '
    '{{CS{CS} OD{OD} AR{AR} HP{HP}}}@{Mode}'
)

@domain.route('/web/osu-search.php')
@required_args({'u', 'h', 'r', 'q', 'm', 'p'})
@get_login(name_p='u', pass_p='h')
async def osuSearchHandler(p: 'Player', conn: Connection) -> Optional[bytes]:
    if not conn.args['p'].isdecimal():
        return (400, b'')

    if USING_CHIMU:
        search_url = f'{glob.config.mirror}/search'
    else:
        search_url = f'{glob.config.mirror}/api/search'

    params = {
        'amount': 100,
        'offset': conn.args['p']
    }

    # eventually we could try supporting these,
    # but it mostly depends on the mirror.
    if conn.args['q'] not in ('Newest', 'Top+Rated', 'Most+Played'):
        params['query'] = conn.args['q']

    if conn.args['m'] != '-1':
        params |= {'mode': conn.args['m']}

    if conn.args['r'] != '4':  # 4 = all
        # convert to osu!api status
        status = RankedStatus.from_osudirect(int(conn.args['r']))
        params |= {'status': status.osu_api}

    print(params)
    async with glob.http.get(search_url, params=params) as resp:
        if not resp:
            from utils.misc import point_of_interest
            point_of_interest()

        if USING_CHIMU: # error handling varies
            if resp.status == 404:
                return b'0' # no maps found
            elif resp.status != 200:
                return b'0'
        else: # cheesegull
            if resp.status != 200:
                return b'Failed to retrieve data from mirror!'

        result = await resp.json()

        if USING_CHIMU:
            if result['code'] != 0:
                return b'Failed to retrieve data from mirror!'
            result = result['data']

    lresult = len(result) # send over 100 if we receive
                          # 100 matches, so the client
                          # knows there are more to get
    ret = [f"{'101' if lresult == 100 else lresult}"]
<<<<<<< HEAD
    def diff_rating(map): return map['DifficultyRating']
=======
>>>>>>> b1d8cd58

    for bmap in result:
        if bmap['ChildrenBeatmaps'] is None:
            continue

        if USING_CHIMU:
            bmap['HasVideo'] = int(bmap['HasVideo'])
        else:
            # cheesegull doesn't support vids
            bmap['HasVideo'] = '0'

<<<<<<< HEAD
        diff_sorted_maps = sorted(bmap['ChildrenBeatmaps'], key = diff_rating)
=======
        diff_sorted_maps = sorted(
            bmap['ChildrenBeatmaps'],
            key = lambda m: m['DifficultyRating']
        )
>>>>>>> b1d8cd58
        diffs_str = ','.join([DIRECT_MAP_INFO_FMTSTR.format(**row)
                              for row in diff_sorted_maps])

        ret.append(DIRECT_SET_INFO_FMTSTR.format(**bmap, diffs=diffs_str))

    return '\n'.join(ret).encode()

# TODO: video support (needs db change)
@domain.route('/web/osu-search-set.php')
@required_args({'u', 'h'})
@get_login(name_p='u', pass_p='h')
async def osuSearchSetHandler(p: 'Player', conn: Connection) -> Optional[bytes]:
    # Since we only need set-specific data, we can basically
    # just do same same query with either bid or bsid.
    if 's' in conn.args:
        # gulag chat menu: if the argument is negative,
        # check if it's in the players menu options.
        if conn.args['s'][0] == '-':
            opt_id = int(conn.args['s'])

            if opt_id not in p.menu_options:
                return b'no voila'

            opt = p.menu_options[opt_id]

            if time.time() > opt['timeout']:
                # the option has expired.
                del p.menu_options[opt_id]
                return

            # we have a menu option. activate it.
            await opt['callback']()

            if not opt['reusable']:
                # remove the option from the player
                del p.menu_options[opt_id]

            # send back some random syntactically valid
            # beatmap info so that the client doesn't open
            # a webpage when clicking an unknown url.
            return b'voila'
        else:
            # this is just a normal request
            k, v = ('set_id', conn.args['s'])
    elif 'b' in conn.args:
        k, v = ('id', conn.args['b'])
    else:
        return  # invalid args

    # Get all set data.
    bmapset = await glob.db.fetch(
        'SELECT DISTINCT set_id, artist, '
        'title, status, creator, last_update '
        f'FROM maps WHERE {k} = %s', [v]
    )

    if not bmapset:
        # TODO: get from osu!
        return

    return ('{set_id}.osz|{artist}|{title}|{creator}|'
            '{status}|10.0|{last_update}|{set_id}|'  # TODO: rating
            '0|0|0|0|0').format(**bmapset).encode()
    # 0s are threadid, has_vid, has_story, filesize, filesize_novid

@domain.route('/web/osu-submit-modular-selector.php', methods=['POST'])
@required_mpargs({'x', 'ft', 'score', 'fs', 'bmk', 'iv',
                  'c1', 'st', 'pass', 'osuver', 's'})
async def osuSubmitModularSelector(conn: Connection) -> Optional[bytes]:
    mp_args = conn.multipart_args

    # Parse our score data into a score obj.
    s = await Score.from_submission(
        data_b64=mp_args['score'], iv_b64=mp_args['iv'],
        osu_ver=mp_args['osuver'], pw_md5=mp_args['pass']
    )

    if not s:
        log('Failed to parse a score - invalid format.', Ansi.LRED)
        return b'error: no'
    elif not s.player:
        # Player is not online, return nothing so that their
        # client will retry submission when they log in.
        return
    elif not s.bmap:
        # Map does not exist, most likely unsubmitted.
        return b'error: no'
    elif s.bmap.status == RankedStatus.Pending:
        # XXX: Perhaps will accept in the future,
        return b'error: no'  # not now though.

    # we should update their activity no matter
    # what the result of the score submission is.
    await s.player.update_latest_activity()

    # attempt to update their stats if their
    # gm/gm-affecting-mods change at all.
    if s.mode != s.player.status.mode:
        s.player.status.mods = s.mods
        s.player.status.mode = s.mode

        if not s.player.restricted:
            glob.players.enqueue(packets.userStats(s.player))

    table = s.mode.sql_table

    # Check for score duplicates
    # TODO: might need to improve?
    res = await glob.db.fetch(
        f'SELECT 1 FROM {table} '
        'WHERE play_time > DATE_SUB(NOW(), INTERVAL 2 MINUTE) '  # last 2mins
        'AND mode = %s AND map_md5 = %s '
        'AND userid = %s AND mods = %s '
        'AND score = %s AND play_time', [
            s.mode.as_vanilla, s.bmap.md5,
            s.player.id, s.mods, s.score
        ]
    )

    if res:
        log(f'{s.player} submitted a duplicate score.', Ansi.LYELLOW)
        return b'error: no'

    time_elapsed = mp_args['st' if s.passed else 'ft']

    if not time_elapsed.isdecimal():
        return (400, b'?')

    s.time_elapsed = int(time_elapsed)

    if 'i' in conn.files:
        point_of_interest()

    if not (  # check all players not whitelisted or restricted
        s.player.priv & Privileges.Whitelisted or
        s.player.restricted
    ):
        # Get the PP cap for the current context.
        pp_cap = glob.config.autoban_pp[s.mode][s.mods & Mods.FLASHLIGHT != 0]

        if s.pp > pp_cap:
            msg_content = (
                f'{s.player} banned for submitting '
                f'{s.pp:.2f}pp score on gm {s.mode!r}.',
            )

            if webhook_url := glob.config.webhooks['audit-log']:
                # TODO: make it look nicer lol.. very basic
                webhook = Webhook(url=webhook_url)
                webhook.content = msg_content
                await webhook.post(glob.http)

            log(msg_content, Ansi.LRED)

            await s.player.restrict(
                admin=glob.bot,
                reason=f'[{s.mode!r}] autoban @ {s.pp:.2f}'
            )

    if s.mods & Mods.SCOREV2:
        return b'error: no'

    """ Score submission checks completed; submit the score. """

    if glob.datadog:
        glob.datadog.increment('gulag.submitted_scores')

    if s.status == SubmissionStatus.BEST:
        if glob.datadog:
            glob.datadog.increment('gulag.submitted_scores_best')

        if s.rank == 1 and not s.player.restricted:
            # this is the new #1, post the play to #announce.
            announce_chan = glob.channels['#announce']

            if s.bmap.awards_pp:
                performance = f'{s.pp:,.2f}pp'
            else:
                performance = f'{s.score:,} score'

            # Announce the user's #1 score.
            # TODO: truncate artist/title/version to fit on screen
            ann = [f'\x01ACTION achieved #1 on {s.bmap.embed}',
                   f'with {s.acc:.2f}% for {performance}.']

            if s.mods:
                ann.insert(1, f'+{s.mods!r}')

            scoring = 'pp' if s.mode >= GameMode.rx_std else 'score'

            # If there was previously a score on the map, add old #1.
            prev_n1 = await glob.db.fetch(
                'SELECT u.id, name FROM users u '
                f'INNER JOIN {table} s ON u.id = s.userid '
                'WHERE s.map_md5 = %s AND s.mode = %s '
                'AND s.status = 2 AND u.priv & 1 '
                f'ORDER BY s.{scoring} DESC LIMIT 1',
                [s.bmap.md5, s.mode.as_vanilla], _dict=False
            )

            if prev_n1 and s.player.id != prev_n1[0]:
                pid, pname = prev_n1
                ann.append(f'(Previous #1: [https://{BASE_DOMAIN}/u/{pid} {pname}])')

            s.player.enqueue(packets.notification(
                f'You achieved #1! ({performance})'))
            announce_chan.send(' '.join(ann), sender=s.player, to_self=True)

        # Our score is our best score.
        # Update any preexisting personal best
        # records with SubmissionStatus.SUBMITTED.
        await glob.db.execute(
            f'UPDATE {table} SET status = 1 '
            'WHERE status = 2 AND map_md5 = %s '
            'AND userid = %s AND mode = %s',
            [s.bmap.md5, s.player.id, s.mode.as_vanilla]
        )

    s.id = await glob.db.execute(
        f'INSERT INTO {table} VALUES (NULL, '
        '%s, %s, %s, %s, %s, %s, '
        '%s, %s, %s, %s, %s, %s, '
        '%s, %s, %s, %s, '
        '%s, %s, %s, %s, %s)', [
            s.bmap.md5, s.score, s.pp, s.acc, s.max_combo, s.mods,
            s.n300, s.n100, s.n50, s.nmiss, s.ngeki, s.nkatu,
            s.grade, s.status, s.mode.as_vanilla, s.play_time,
            s.time_elapsed, s.client_flags, s.player.id, s.perfect, 0
        ]
    )

    if s.status != SubmissionStatus.FAILED:
        # All submitted plays should have a replay.
        # If not, they may be using a score submitter.
        replay_missing = (
            'score' not in conn.files or
            conn.files['score'] == b'\r\n'
        )

        if replay_missing and not s.player.restricted:
            log(f'{s.player} submitted a score without a replay!', Ansi.LRED)
            await s.player.restrict(
                admin = glob.bot,
                reason = 'submitted score with no replay'
            )
        else:
            # TODO: the replay is currently sent from the osu!
            # client compressed with LZMA; this compression can
            # be improved pretty decently by serializing it
            # manually, so we'll probably do that in the future.
            replay_file = REPLAYS_PATH / f'{s.id}.osr'
            replay_file.write_bytes(conn.files['score'])

            # TODO: if a play is sketchy.. 🤠
            # await glob.sketchy_queue.put(s)

    """ Update the user's & beatmap's stats """

    # get the current stats, and take a
    # shallow copy for the response charts.
    stats = s.player.gm_stats
    prev_stats = copy.copy(stats)

    # update playtime & plays
    stats.playtime += s.time_elapsed / 1000
    stats.plays += 1

    s.bmap.plays += 1
    if s.passed:
        s.bmap.passes += 1

    # update max combo
    if s.max_combo > stats.max_combo:
        stats.max_combo = s.max_combo

    # update total score
    stats.tscore += s.score

    # if this is our (new) best play on
    # the map, update our ranked score.
    if s.status == SubmissionStatus.BEST and s.bmap.awards_pp:
        # add our new ranked score.
        additive = s.score

        if s.prev_best:
            # we previously had a score, so remove
            # it's score from our ranked score.
            additive -= s.prev_best.score

        stats.rscore += additive

    # update user with new stats
    await glob.db.execute(
        'UPDATE stats SET rscore_{0:sql} = %s, '
        'tscore_{0:sql} = %s, playtime_{0:sql} = %s, '
        'plays_{0:sql} = %s, maxcombo_{0:sql} = %s '
        'WHERE id = %s'.format(s.mode), [
            stats.rscore, stats.tscore,
            stats.playtime, stats.plays,
            stats.max_combo, s.player.id
        ]
    )

    if not s.player.restricted:
        # update beatmap with new stats
        await glob.db.execute(
            'UPDATE maps SET plays = %s, '
            'passes = %s WHERE md5 = %s',
            [s.bmap.plays, s.bmap.passes, s.bmap.md5]
        )

    # Update the user.
    s.player.recent_scores[s.mode] = s
    if 'recent_score' in s.player.__dict__:
        del s.player.recent_score  # wipe cached_property

    await s.player.update_stats(s.mode)

    """ score submission charts """

    if s.status == SubmissionStatus.FAILED or s.mode >= GameMode.rx_std:
        # basically, the osu! client and the way bancho handles this
        # is dumb. if you submit a failed play on bancho, it will
        # still generate the charts and send it to the client, even
        # when the client can't (and doesn't use them).. so instead,
        # we'll send back an empty error, which will just tell the
        # client that the score submission process is complete.. lol
        # (also no point on rx/ap since you can't see the charts atm xd)

        # TODO: we actually have to send back an empty chart since the
        # client uses this to confirm the score has been submitted.. lol
        ret = b'error: no'

    else:
        # prepare to send the user charts & achievements.
        achievements = []

        # achievements unlocked only for non-restricted players
        if not s.player.restricted:
            if s.bmap.awards_pp:
                mode_vn = s.mode.as_vanilla
                player_achs = s.player.achievements[mode_vn]

                for ach in glob.achievements[mode_vn]:
                    if ach in player_achs:
                        # player already has this achievement.
                        continue

                    if ach.cond(s):
                        await s.player.unlock_achievement(ach)
                        achievements.append(ach)

        # XXX: really not a fan of how this is done atm,
        # but it's kinda just something that's probably
        # going to be ugly no matter what i do lol :v
        charts = []

        # these should probably just be abstracted
        # into a class of some sort so the if/else
        # part isn't just left in the open like this lol
        def kv_pair(name: str, k: Optional[Any], v: Any) -> str:
            return f'{name}Before:{k or ""}|{name}After:{v}'

        # append beatmap info chart (#1)
        charts.append(
            f'beatmapId:{s.bmap.id}|'
            f'beatmapSetId:{s.bmap.set_id}|'
            f'beatmapPlaycount:{s.bmap.plays}|'
            f'beatmapPasscount:{s.bmap.passes}|'
            f'approvedDate:{s.bmap.last_update}'
        )

        # append beatmap ranking chart (#2)
        charts.append('|'.join((
            'chartId:beatmap',
            f'chartUrl:https://{BASE_DOMAIN}/b/{s.bmap.id}',
            'chartName:Beatmap Ranking',

            *((
                kv_pair('rank', s.prev_best.rank, s.rank),
                kv_pair('rankedScore', s.prev_best.score, s.score),
                kv_pair('totalScore', s.prev_best.score, s.score),
                kv_pair('maxCombo', s.prev_best.max_combo, s.max_combo),
                kv_pair('accuracy', round(s.prev_best.acc, 2), round(s.acc, 2)),
                kv_pair('pp', s.prev_best.pp, s.pp)
            ) if s.prev_best else (
                kv_pair('rank', None, s.rank),
                kv_pair('rankedScore', None, s.score),
                kv_pair('totalScore', None, s.score),
                kv_pair('maxCombo', None, s.max_combo),
                kv_pair('accuracy', None, round(s.acc, 2)),
                kv_pair('pp', None, s.pp)
            )),

            f'onlineScoreId:{s.id}'
        )))

        # append overall ranking chart (#3)
        charts.append('|'.join((
            'chartId:overall',
            f'chartUrl:https://{BASE_DOMAIN}/u/{s.player.id}',
            'chartName:Overall Ranking',

            *((
                kv_pair('rank', prev_stats.rank, stats.rank),
                kv_pair('rankedScore', prev_stats.rscore, stats.rscore),
                kv_pair('totalScore', prev_stats.tscore, stats.tscore),
                kv_pair('maxCombo', prev_stats.max_combo, stats.max_combo),
                kv_pair('accuracy', round(prev_stats.acc, 2),
                        round(stats.acc, 2)),
                kv_pair('pp', prev_stats.pp, stats.pp),
            ) if prev_stats else (
                kv_pair('rank', None, stats.rank),
                kv_pair('rankedScore', None, stats.rscore),
                kv_pair('totalScore', None, stats.tscore),
                kv_pair('maxCombo', None, stats.max_combo),
                kv_pair('accuracy', None, round(stats.acc, 2)),
                kv_pair('pp', None, stats.pp),
            )),

            f'achievements-new:{"/".join(map(repr, achievements))}'
        )))

        ret = '\n'.join(charts).encode()
    
    notif_caps = glob.config.notif_caps[s.mode]

    if s.status == SubmissionStatus.BEST and s.pp >= notif_caps:
        webhook_url = glob.config.webhooks['audit-log']
        webhook = Webhook(url=webhook_url)

        if not s.max_combo <= s.max_combo - 20 and s.nmiss == 0:
            status = "FC"
        else:
            if s.nmiss > 0:
                status = f'{s.max_combo}/{s.bmap.max_combo} {s.nmiss}xMiss'
            else:
                status = f'{s.max_combo}/{s.bmap.max_combo} SB'
        
        embed = Embed(
            title = f'__New {s.status!r} Score! **{s.pp:.2f}pp**__',
            description = f'▸ [{s.mode!r}] • #{stats.rank} • {stats.pp} • {stats.acc:.2f}%\n▸ {status} • {s.grade} • {s.mods!r} • {s.acc:.2f}%\n[{s.bmap.artist} - {s.bmap.title} [{s.bmap.version}]](https://sakuru.pw/direct?id={s.bmap.set_id})',
            color=0xbb0ebe,
            timestamp = datetime.datetime.utcnow()
        )

        embed.set_author(
            url = s.player.url,
            name = s.player.name,
            icon_url = s.player.avatar_url
        )

        embed.set_image(url=f'https://assets.ppy.sh/beatmaps/{s.bmap.set_id}/covers/cover.jpg')
        embed.set_footer(
            text=f"played on sakuru.pw"
        )
        webhook.add_embed(embed)
        await webhook.post(glob.http)

    log(f'[{s.mode!r}] {s.player} submitted a score! '
        f'({s.status!r}, {s.pp:,.2f}pp / {stats.pp:,}pp)', Ansi.LGREEN)
    return ret


@domain.route('/web/osu-getreplay.php')
@required_args({'u', 'h', 'm', 'c'})
@get_login(name_p='u', pass_p='h')
async def getReplay(p: 'Player', conn: Connection) -> Optional[bytes]:
    if 'c' not in conn.args or not conn.args['c'].isdecimal():
        return  # invalid connection

    i64_max = (1 << 63) - 1

<<<<<<< HEAD
    if not 0 < (score_id := int(conn.args['c'])) <= u64_max:
        return  # invalid score id
=======
    if not 0 < (score_id := int(conn.args['c'])) <= i64_max:
        return # invalid score id
>>>>>>> b1d8cd58

    replay_file = REPLAYS_PATH / f'{score_id}.osr'

    # osu! expects empty resp for no replay
    if replay_file.exists():
        return replay_file.read_bytes()


@domain.route('/web/osu-rate.php')
@required_args({'u', 'p', 'c'})
@get_login(name_p='u', pass_p='p', auth_error=b'auth fail')
async def osuRate(p: 'Player', conn: Connection) -> Optional[bytes]:
    map_md5 = conn.args['c']

    if 'v' not in conn.args:
        # check if we have the map in our cache;
        # if not, the map probably doesn't exist.
        if map_md5 not in glob.cache['beatmap']:
            return b'no exist'

        cached = glob.cache['beatmap'][map_md5]['map']

        # only allow rating on maps with a leaderboard.
        if cached.status < RankedStatus.Ranked:
            return b'not ranked'

        # osu! client is checking whether we can rate the map or not.
        alreadyvoted = await glob.db.fetch(
            'SELECT 1 FROM ratings WHERE '
            'map_md5 = %s AND userid = %s',
            [map_md5, p.id]
        )

        # the client hasn't rated the map, so simply
        # tell them that they can submit a rating.
        if not alreadyvoted:
            return b'ok'
    else:
        # the client is submitting a rating for the map.
        if not (rating := conn.args['v']).isdecimal():
            return

        await glob.db.execute(
            'INSERT INTO ratings '
            'VALUES (%s, %s, %s)',
            [p.id, map_md5, int(rating)]
        )

    ratings = [x[0] for x in await glob.db.fetchall(
        'SELECT rating FROM ratings '
        'WHERE map_md5 = %s',
        [map_md5], _dict=False
    )]

    # send back the average rating
    avg = sum(ratings) / len(ratings)
    return f'alreadyvoted\n{avg}'.encode()


@unique
@pymysql_encode(escape_enum)
class RankingType(IntEnum):
    Local = 0
    Top = 1
    Mods = 2
    Friends = 3
    Country = 4


@domain.route('/web/osu-osz2-getscores.php')
@required_args({'s', 'vv', 'v', 'c', 'f', 'm',
                'i', 'mods', 'h', 'a', 'us', 'ha'})
@get_login(name_p='us', pass_p='ha')
async def getScores(p: 'Player', conn: Connection) -> Optional[bytes]:
<<<<<<< HEAD
    def isdecimal_n(x): return _isdecimal(x, _negative=True)

    # make sure all int args are integral
    if not all([isdecimal_n(conn.args[k])
                for k in ('mods', 'v', 'm', 'i')]):
=======
    if not all([ # make sure all int args are integral
        _isdecimal(conn.args[k], _negative=True)
        for k in ('mods', 'v', 'm', 'i')
    ]):
>>>>>>> b1d8cd58
        return b'-1|false'

    if (map_md5 := conn.args['c']) in glob.cache['unsubmitted']:
        # map has already been confirmed as unsubmitted.
        return b'-1|false'

    mods = Mods(int(conn.args['mods']))
    mode_vn = int(conn.args['m'])

    mode = GameMode.from_params(mode_vn, mods)

    map_set_id = int(conn.args['i'])
    rank_type = RankingType(int(conn.args['v']))

    # attempt to update their stats if their
    # gm/gm-affecting-mods change at all.
    if mode != p.status.mode:
        p.status.mods = mods
        p.status.mode = mode

        if not p.restricted:
            glob.players.enqueue(packets.userStats(p))

    if(p.priv & Privileges.Donator and mods & Mods.AUTOPLAY):
        scoring = 'pp'
    else:
        scoring = 'pp' if mode >= GameMode.rx_std else 'score'

    table = mode.sql_table

    if not (bmap := Beatmap.from_md5_cache(map_md5)):
        # if not found in memory, get from sql.
        if not (bmap := await Beatmap.from_md5_sql(map_md5)):
            # Not found in either cache or sql; we need to do an api request.
            # osu! gives us the md5, but also the set id for the map (if known);
            # we can simply do a single osu!api request to get any missing
            # difficulties at once, saving resources in the long term.
            if map_set_id != -1:
                await Beatmap.cache_set(map_set_id)
                bmap = Beatmap.from_md5_cache(map_md5)
            else:
                # map set id not known by client;
                # they probably just downloaded it?
                bmap = await Beatmap.from_md5_osuapi(map_md5)

            # Now that all diffs have been cached, try getting from the
            # cache using the md5; if it's still not found, the map is
            # invalid - either meaning it's out of date, or unsubmitted.
            if not bmap:
                # osu! also sends us the filename of the .osu file requested;
                # search for a match in our db - since we just cached all
                # versions of the map, a match will mean that the map is
                # simply out of date, while no match should mean unsubmitted.
                map_filename = unquote(conn.args['f'].replace('+', ' '))

                if not (re := regexes.mapfile.match(map_filename)):
                    # if a mapfile has invalid syntax, it's almost certainly
                    # some cursed abomination made by the user themself..
                    # NOTE: logging because i'm not sure if im a liar B)
                    log(f'{p} sent invalid map filename: {map_filename}.', Ansi.LRED)
                    glob.cache['unsubmitted'].add(map_md5)
                    return b'-1|false'

                set_exists = await glob.db.fetch(
                    'SELECT 1 FROM maps '
                    'WHERE artist = %s AND title = %s '
                    'AND creator = %s AND version = %s', [
                        re['artist'], re['title'],
                        re['creator'], re['version']
                    ]
                )

                if set_exists:
                    # map can be updated.
                    return b'1|false'
                else:
                    # map is unsubmitted.
                    # add this map to the unsubmitted cache, so
                    # that we don't have to make this request again.
                    glob.cache['unsubmitted'].add(map_md5)
                    return b'-1|false'
        else:
            # found in sql - add to cache
            glob.cache['beatmap'][bmap.md5] = {
                'timeout': (glob.config.map_cache_timeout +
                            time.time()),
                'map': bmap
            }

    # we have found a beatmap for the request.
    if glob.datadog:
        glob.datadog.increment('gulag.leaderboards_served')

    if bmap.status < RankedStatus.Ranked:
        # only show leaderboards for ranked,
        # approved, qualified, or loved maps.
        return f'{int(bmap.status)}|false'.encode()

    # statuses: 0: failed, 1: passed but not top, 2: passed top
    query = [
        f"SELECT s.id, s.{scoring} AS _score, "
        "s.max_combo, s.n50, s.n100, s.n300, "
        "s.nmiss, s.nkatu, s.ngeki, s.perfect, s.mods, "
        "UNIX_TIMESTAMP(s.play_time) time, u.id userid, "
        "COALESCE(CONCAT('[', c.tag, '] ', u.name), u.name) AS name "
        f"FROM {table} s "
        "INNER JOIN users u ON u.id = s.userid "
        "LEFT JOIN clans c ON c.id = u.clan_id "
        "WHERE s.map_md5 = %s AND s.status = 2 "
        "AND (u.priv & 1 OR u.id = %s) AND mode = %s"
    ]

    params = [map_md5, p.id, mode_vn]

    if rank_type == RankingType.Mods:
        query.append('AND s.mods = %s')
        params.append(mods)
    elif rank_type == RankingType.Friends:
<<<<<<< HEAD
        if p.priv & Privileges.Donator:
            friends_str = ','.join(map(str, p.friends))
            query.append(f'AND s.userid IN ({friends_str}, {p.id})')
=======
        query.append('AND s.userid IN %s')
        params.append(p.friends | {p.id})
>>>>>>> b1d8cd58
    elif rank_type == RankingType.Country:
        query.append('AND u.country = %s')
        params.append(p.country[1])  # letters, not id

    query.append('ORDER BY _score DESC LIMIT 50')

    scores = await glob.db.fetchall(' '.join(query), params)

    l: list[str] = []

    # ranked status, serv has osz2, bid, bsid, len(scores)
    l.append(f'{int(bmap.status)}|false|{bmap.id}|'
             f'{bmap.set_id}|{len(scores) if scores else 0}')

    # fetch beatmap rating from sql
    rating = (await glob.db.fetch(
        'SELECT AVG(rating) rating '
        'FROM ratings '
        'WHERE map_md5 = %s',
        [bmap.md5]
    ))['rating']

    if rating is not None:
        rating = f'{rating:.1f}'
    else:
        rating = '10.0'

    # TODO: we could have server-specific offsets for
    # maps that mods could set for incorrectly timed maps.
    l.append(f'0\n{bmap.full}\n{rating}') # offset, name, rating

    if not scores:
        # simply return an empty set.
        return '\n'.join(l + ['', '']).encode()

    p_best = await glob.db.fetch(
        f'SELECT id, {scoring} AS _score, '
        'max_combo, n50, n100, n300, '
        'nmiss, nkatu, ngeki, perfect, mods, '
        'UNIX_TIMESTAMP(play_time) time '
        f'FROM {table} '
        'WHERE map_md5 = %s AND mode = %s '
        'AND userid = %s AND status = 2 '
        'ORDER BY _score DESC LIMIT 1', [
            map_md5, mode_vn, p.id
        ]
    )

    score_fmt = ('{id}|{name}|{score}|{max_combo}|'
                 '{n50}|{n100}|{n300}|{nmiss}|{nkatu}|{ngeki}|'
                 '{perfect}|{mods}|{userid}|{rank}|{time}|{has_replay}')

    if p_best:
        # calculate the rank of the score.
        p_best_rank = 1 + (await glob.db.fetch(
            f'SELECT COUNT(*) AS count FROM {table} s '
            'INNER JOIN users u ON u.id = s.userid '
            'WHERE s.map_md5 = %s AND s.mode = %s '
            'AND s.status = 2 AND u.priv & 1 '
            f'AND s.{scoring} > %s', [
                map_md5, mode_vn,
                p_best['_score']
            ]
        ))['count']

        l.append(
            score_fmt.format(
                **p_best,
                name=p.full_name, userid=p.id,
                score=int(p_best['_score']),
                has_replay='1', rank=p_best_rank
            )
        )
    else:
        l.append('')

    l.extend([
        score_fmt.format(
            **s, score=int(s['_score']),
            has_replay='1', rank=idx + 1
        ) for idx, s in enumerate(scores)
    ])

    return '\n'.join(l).encode()


@domain.route('/web/osu-comment.php', methods=['POST'])
@required_mpargs({'u', 'p', 'b', 's',
                  'm', 'r', 'a'})
@get_login(name_p='u', pass_p='p')
async def osuComment(p: 'Player', conn: Connection) -> Optional[bytes]:
    mp_args = conn.multipart_args

    action = mp_args['a']

    if action == 'get':
        # client is requesting all comments
        comments = await glob.db.fetchall(
            "SELECT c.time, c.target_type, c.colour, "
            "c.comment, u.priv FROM comments c "
            "INNER JOIN users u ON u.id = c.userid "
            "WHERE (c.target_type = 'replay' AND c.target_id = %s) "
            "OR (c.target_type = 'song' AND c.target_id = %s) "
            "OR (c.target_type = 'map' AND c.target_id = %s) ",
            [mp_args['r'], mp_args['s'], mp_args['b']]
        )

        ret: list[str] = []

        for cmt in comments:
            # TODO: maybe support player/creator colours?
            # pretty expensive for very low gain, but completion :D
            if cmt['priv'] & Privileges.Nominator:
                fmt = 'bat'
            elif cmt['priv'] & Privileges.Donator:
                fmt = 'supporter'
            else:
                fmt = ''

            if cmt['colour']:
                fmt += f'|{cmt["colour"]}'

            ret.append('{time}\t{target_type}\t'
                       '{fmt}\t{comment}'.format(fmt=fmt, **cmt))

        await p.update_latest_activity()
        return '\n'.join(ret).encode()

    elif action == 'post':
        # client is submitting a new comment

        # get the comment's target scope
        target_type = mp_args['target']
        if target_type not in ('song', 'map', 'replay'):
            return (400, b'Invalid target_type.')

        # get the corresponding id from the request
        target_id = mp_args[{'song': 's', 'map': 'b',
                             'replay': 'r'}[target_type]]

        if not target_id.isdecimal():
            return (400, b'Invalid target id.')

        # get some extra params
        sttime = mp_args['starttime']
        comment = mp_args['comment']

        if (
            'f' in mp_args and
            p.priv & Privileges.Donator
        ):
            # only supporters can use colours.
            # XXX: colour may still be none,
            # since mp_args is a defaultdict.
            colour = mp_args['f']
        else:
            colour = None

        # insert into sql
        await glob.db.execute(
            'INSERT INTO comments '
            '(target_id, target_type, userid, time, comment, colour) '
            'VALUES (%s, %s, %s, %s, %s, %s)',
            [target_id, target_type, p.id,
             sttime, comment, colour]
        )

        await p.update_latest_activity()
        return  # empty resp is fine

    else:
        # invalid action
        return (400, b'Invalid action.')


@domain.route('/web/osu-markasread.php')
@required_args({'u', 'h', 'channel'})
@get_login(name_p='u', pass_p='h')
async def osuMarkAsRead(p: 'Player', conn: Connection) -> Optional[bytes]:
    if not (t_name := unquote(conn.args['channel'])):
        return  # no channel specified

    if not (t := await glob.players.get_ensure(name=t_name)):
        return

    # mark any unread mail from this user as read.
    await glob.db.execute(
        'UPDATE `mail` SET `read` = 1 '
        'WHERE `to_id` = %s AND `from_id` = %s '
        'AND `read` = 0',
        [p.id, t.id]
    )


@domain.route('/web/osu-getseasonal.php')
async def osuSeasonal(conn: Connection) -> Optional[bytes]:
    return orjson.dumps(glob.config.seasonal_bgs)


@domain.route('/web/bancho_connect.php')
async def banchoConnect(conn: Connection) -> Optional[bytes]:
    if 'v' in conn.args:
        # TODO: implement verification..?
        # long term. For now, just send an empty reply
        # so their client immediately attempts login.

        # NOTE: you can actually return an endpoint here
        # for the client to use as a bancho endpoint.
        return b'allez-vous owo'

    # TODO: perhaps handle this..?
    NotImplemented

# NOTE: this will only be triggered when using a server switcher.
@domain.route('/web/check-updates.php')
@required_args({'action', 'stream'})
async def checkUpdates(conn: Connection) -> Optional[bytes]:
    action = conn.args['action']
    stream = conn.args['stream']

    if action not in ('check', 'path', 'error'):
        return (400, b'Invalid action.')

    if stream not in ('cuttingedge', 'stable40', 'beta40', 'stable'):
        return (400, b'Invalid stream.')

    if action == 'error':
        # client is just reporting an error updating
        return

    cache = glob.cache['update'][stream]
    current_time = int(time.time())

    if cache[action] and cache['timeout'] > current_time:
        return cache[action]

    url = 'https://old.ppy.sh/web/check-updates.php'
    async with glob.http.get(url, params=conn.args) as resp:
        if not resp or resp.status != 200:
            return (503, b'Failed to retrieve data from osu!')

        result = await resp.read()

    # update the cached result.
    cache[action] = result
    cache['timeout'] = (glob.config.updates_cache_timeout +
                        current_time)

    return result

""" /api/ Handlers """

# Unauthorized (no api key required)
# GET /api/get_player_count: return total registered & online player counts.
# GET /api/get_player_info: return info or stats for a given player.
# GET /api/get_player_status: return a player's current status, if online.
# GET /api/get_player_scores: return a list of best or recent scores for a given player.
# GET /api/get_player_most_played: return a list of maps most played by a given player.
# GET /api/get_map_info: return information about a given beatmap.
# GET /api/get_map_scores: return the best scores for a given beatmap & mode.
# GET /api/get_score_info: return information about a given score.
# GET /api/get_replay: return the file for a given replay (with or without headers).
# GET /api/get_match: return information for a given multiplayer match.
# GET /api/calculate_pp: calculate & return pp for a given beatmap.

# Authorized (requires valid api key, passed as 'Authorization' header)
# NOTE: authenticated handlers may have privilege requirements.

<<<<<<< HEAD
=======
# Authorized (requires valid api key, passed as 'Authorization' header)
# NOTE: authenticated handlers may have privilege requirements.

>>>>>>> b1d8cd58
# [Normal]
# GET /api/calculate_pp: calculate & return pp for a given beatmap.
# POST/PUT /api/set_avatar: Update the tokenholder's avatar to a given file.

# TODO handlers
# GET /api/get_friends: return a list of the player's friends.
# POST/PUT /api/set_player_info: update user information (updates whatever received).

JSON = orjson.dumps
DATETIME_OFFSET = 0x89F7FF5F7B58000
SCOREID_BORDERS = tuple(
    (((1 << 63) - 1) // 3) * i
    for i in range(1, 4)
)

@domain.route('/api/get_player_count')
async def api_get_player_count(conn: Connection) -> Optional[bytes]:
    """Get the current amount of online players."""
    # TODO: perhaps add peak(s)? (24h, 5d, 3w, etc.)
    # NOTE: -1 is for the bot, and will have to change
    # if we ever make some sort of bot creation system.
    total_users = (await glob.db.fetch(
        'SELECT COUNT(*) FROM users', _dict=False
    ))[0]

    return JSON({
        'online': len(glob.players.unrestricted) - 1,
        'total': total_users
    })

@domain.route('/api/get_player_info')
async def api_get_player_info(conn: Connection) -> Optional[bytes]:
    """Return information about a given player."""
    if 'name' not in conn.args and 'id' not in conn.args:
        return (400, b'Must provide either id or name!')

    if (
        'scope' not in conn.args or
        conn.args['scope'] not in ('info', 'stats', 'all')
    ):
        return (400, b'Must provide scope (info/stats/all).')

    if 'id' in conn.args:
        if not conn.args['id'].isdecimal():
            return (400, b'Invalid player id.')

        pid = conn.args['id']
    else:
        if not 2 <= len(name := unquote(conn.args['name'])) < 16:
            return (400, b'Invalid player name.')

        # get their id from username.
        pid = await glob.db.fetch(
            'SELECT id FROM users '
            'WHERE safe_name = %s',
            [name]
        )

        if not pid:
            return (404, b'Player not found.')

        pid = pid['id']

    api_data = {}

    if conn.args['scope'] in ('info', 'all'): # user info
        res = await glob.db.fetch(
            'SELECT id, name, safe_name, '
            'priv, country, silence_end ' # silence_end public?
            'FROM users WHERE id = %s',
            [pid]
        )

        if not res:
            return (404, b'Player not found')

        api_data |= res

    if conn.args['scope'] in ('stats', 'all'): # user stats
        # get all regular stats
        res = await glob.db.fetch(
            'SELECT * FROM stats '
            'WHERE id = %s', [pid]
        )

        if not res:
            return (404, b'Player not found')

        api_data |= res

    return orjson.dumps(api_data)

@domain.route('/api/get_player_status')
async def api_get_player_status(conn: Connection) -> Optional[bytes]:
    """Return a players current status, if they are online."""
    if 'id' in conn.args:
        pid = conn.args['id']
        if not pid.isdecimal():
            return (400, b'Invalid player id.')
        # get player by id
        p = glob.players.get(id=int(pid))
    elif 'name' in conn.args:
        name = unquote(conn.args['name'])
        if not 2 <= len(name) < 16:
            return (400, b'Invalid player name.')

        # get player by name
        p = glob.players.get(name=name)
    else:
        return (400, b'Must provide either id or name!')

    if not p:
        # no such player online
        return JSON({'online': False})

    if p.status.map_md5:
        bmap = await Beatmap.from_md5(p.status.map_md5)
    else:
        bmap = None

    return JSON({
        'online': True,
        'login_time': p.login_time,
        'status': {
            'action': int(p.status.action),
            'info_text': p.status.info_text,
            'mode': int(p.status.mode),
            'mods': int(p.status.mods),
            'beatmap': {
                'md5': bmap.md5,
                'id': bmap.id,
                'set_id': bmap.set_id,
                'artist': bmap.artist,
                'title': bmap.title,
                'version': bmap.version,
                'creator': bmap.creator,
                'last_update': bmap.last_update,
                'total_length': bmap.total_length,
                'max_combo': bmap.max_combo,
                'status': bmap.status,
                'plays': bmap.plays,
                'passes': bmap.passes,
                'mode': bmap.mode,
                'bpm': bmap.bpm,
                'cs': bmap.cs,
                'od': bmap.od,
                'ar': bmap.ar,
                'hp': bmap.hp,
                'diff': bmap.diff
            } if bmap else None
        }
    })

@domain.route('/api/get_player_scores')
async def api_get_player_scores(conn: Connection) -> Optional[bytes]:
    """Return a list of a given user's recent/best scores."""
    if 'id' in conn.args:
        if not conn.args['id'].isdecimal():
            return (400, b'Invalid player id.')
        p = await glob.players.get_ensure(id=int(conn.args['id']))
    elif 'name' in conn.args:
        if not 0 < len(conn.args['name']) <= 16:
            return (400, b'Invalid player name.')
        p = await glob.players.get_ensure(name=conn.args['name'])
    else:
        return (400, b'Must provide either id or name.')

    if not p:
        return (404, b'Player not found.')

    # parse args (scope, mode, mods, limit)

    if not (
        'scope' in conn.args and
        conn.args['scope'] in ('recent', 'best')
    ):
        return (400, b'Must provide valid scope (recent/best).')

    scope = conn.args['scope']

    if (mode_arg := conn.args.get('mode', None)) is not None:
        if not (
            mode_arg.isdecimal() and
            0 <= (mode := int(mode_arg)) <= 7
        ):
            return (400, b'Invalid mode.')

        mode = GameMode(mode)
    else:
        mode = GameMode.vn_std

    if (mods_arg := conn.args.get('mods', None)) is not None:
        if mods_arg[0] in ('~', '='): # weak/strong equality
            strong_equality = mods_arg[0] == '='
            mods_arg = mods_arg[1:]
        else: # use strong as default
            strong_equality = True

        if mods_arg.isdecimal():
            # parse from int form
            mods = Mods(int(mods_arg))
        else:
            # parse from string form
            mods = Mods.from_modstr(mods_arg)
    else:
        mods = None

    if (limit_arg := conn.args.get('limit', None)) is not None:
        if not (
            limit_arg.isdecimal() and
            0 < (limit := int(limit_arg)) <= 100
        ):
            return (400, b'Invalid limit.')
    else:
        limit = 25

    if (bm := conn.args.get('bm', None)) is not None:
        bm = bm
    else:
        bm = None

    # build sql query & fetch info

    query = [
        'SELECT id, map_md5, score, pp, acc, max_combo, '
        'mods, n300, n100, n50, nmiss, ngeki, nkatu, grade, '
        'status, mode, play_time, time_elapsed, perfect '
        f'FROM {mode.sql_table} WHERE userid = %s'
    ]

    params = [p.id]

    if mods is not None:
        if strong_equality:
            query.append('AND mods & %s = %s')
            params.extend((mods, mods))
        else:
            query.append('AND mods & %s != 0')
            params.append(mods)

    if bm is not None:
        query.append('AND map_md5 = %s')
        params.append(bm)

    if scope == 'best':
        query.append('AND grade != "F"')

    sort = 'pp' if scope == 'best' else 'play_time'

    query.append(f'ORDER BY {sort} DESC LIMIT %s')
    params.append(limit)

    # fetch & return info from sql
    res = await glob.db.fetchall(' '.join(query), params)

    for row in res:
        bmap = await Beatmap.from_md5(row.pop('map_md5'))
        row['beatmap'] = {
            'md5': bmap.md5,
            'id': bmap.id,
            'set_id': bmap.set_id,
            'artist': bmap.artist,
            'title': bmap.title,
            'version': bmap.version,
            'creator': bmap.creator,
            'last_update': bmap.last_update,
            'total_length': bmap.total_length,
            'max_combo': bmap.max_combo,
            'status': bmap.status,
            'plays': bmap.plays,
            'passes': bmap.passes,
            'mode': bmap.mode,
            'bpm': bmap.bpm,
            'cs': bmap.cs,
            'od': bmap.od,
            'ar': bmap.ar,
            'hp': bmap.hp,
            'diff': bmap.diff
        }

    return JSON(res)

@domain.route('/api/get_player_most_played')
async def api_get_player_most_played(conn: Connection) -> Optional[bytes]:
    """Return the most played beatmaps of a given player."""
    # NOTE: this will almost certainly not scale well, lol.

    if 'id' in conn.args:
        if not conn.args['id'].isdecimal():
            return (400, b'Invalid player id.')
        p = await glob.players.get_ensure(id=int(conn.args['id']))
    elif 'name' in conn.args:
        if not 0 < len(conn.args['name']) <= 16:
            return (400, b'Invalid player name.')
        p = await glob.players.get_ensure(name=conn.args['name'])
    else:
        return (400, b'Must provide either id or name.')

    if not p:
        return (404, b'Player not found.')

    # parse args (mode, limit)

    if (mode_arg := conn.args.get('mode', None)) is not None:
        if not (
            mode_arg.isdecimal() and
            0 <= (mode := int(mode_arg)) <= 7
        ):
            return (400, b'Invalid mode.')

        mode = GameMode(mode)
    else:
        mode = GameMode.vn_std

    if (limit_arg := conn.args.get('limit', None)) is not None:
        if not (
            limit_arg.isdecimal() and
            0 < (limit := int(limit_arg)) <= 100
        ):
            return (400, b'Invalid limit.')
    else:
        limit = 25

    # fetch & return info from sql
    res = await glob.db.fetchall(
        'SELECT m.md5, m.id, m.set_id, m.status, '
        'm.artist, m.title, m.version, m.creator, COUNT(*) plays '
        f'FROM {mode.sql_table} s '
        'INNER JOIN maps m ON m.md5 = s.map_md5 '
        'WHERE s.userid = %s '
        'GROUP BY s.map_md5 '
        'ORDER BY plays DESC '
        'LIMIT %s',
        [p.id, limit]
    )

    return JSON(res)

@domain.route('/api/get_map_info')
async def api_get_map_info(conn: Connection) -> Optional[bytes]:
    """Return information about a given beatmap."""
    if 'id' in conn.args:
        if not conn.args['id'].isdecimal():
            return (400, b'Invalid map id.')
        bmap = await Beatmap.from_bid(int(conn.args['id']))
    elif 'md5' in conn.args:
        if len(conn.args['md5']) != 32:
            return (400, b'Invalid map md5.')
        bmap = await Beatmap.from_md5(conn.args['md5'])
    else:
        return (400, b'Must provide either id or md5!')

    if not bmap:
        return (404, b'Map not found.')

    return JSON({ # really?
        'md5': bmap.md5,
        'id': bmap.id,
        'set_id': bmap.set_id,
        'artist': bmap.artist,
        'title': bmap.title,
        'version': bmap.version,
        'creator': bmap.creator,
        'last_update': bmap.last_update,
        'total_length': bmap.total_length,
        'max_combo': bmap.max_combo,
        'status': bmap.status,
        'plays': bmap.plays,
        'passes': bmap.passes,
        'mode': bmap.mode,
        'bpm': bmap.bpm,
        'cs': bmap.cs,
        'od': bmap.od,
        'ar': bmap.ar,
        'hp': bmap.hp,
        'diff': bmap.diff
    })

@domain.route('/api/get_map_scores')
async def api_get_map_scores(conn: Connection) -> Optional[bytes]:
    """Return the top n scores on a given beatmap."""
    if 'id' in conn.args:
        if not conn.args['id'].isdecimal():
            return (400, b'Invalid map id.')
        bmap = await Beatmap.from_bid(int(conn.args['id']))
    elif 'md5' in conn.args:
        if len(conn.args['md5']) != 32:
            return (400, b'Invalid map md5.')
        bmap = await Beatmap.from_md5(conn.args['md5'])
    else:
        return (400, b'Must provide either id or md5!')

    if not bmap:
        return (404, b'Map not found.')

    # parse args (scope, mode, mods, limit)

    if (
        'scope' not in conn.args or
        conn.args['scope'] not in ('recent', 'best')
    ):
        return (400, b'Must provide valid scope (recent/best).')

    scope = conn.args['scope']

    if (mode_arg := conn.args.get('mode', None)) is not None:
        if not (
            mode_arg.isdecimal() and
            0 <= (mode := int(mode_arg)) <= 7
        ):
            return (400, b'Invalid mode.')

        mode = GameMode(mode)
    else:
        mode = GameMode.vn_std

    if (mods_arg := conn.args.get('mods', None)) is not None:
        if mods_arg[0] in ('~', '='): # weak/strong equality
            strong_equality = mods_arg[0] == '='
            mods_arg = mods_arg[1:]
        else: # use strong as default
            strong_equality = True

        if mods_arg.isdecimal():
            # parse from int form
            mods = Mods(int(mods_arg))
        else:
            # parse from string form
            mods = Mods.from_modstr(mods_arg)
    else:
        mods = None

    if (limit_arg := conn.args.get('limit', None)) is not None:
        if not (
            limit_arg.isdecimal() and
            0 < (limit := int(limit_arg)) <= 100
        ):
            return (400, b'Invalid limit.')
    else:
        limit = 50

    query = [
        'SELECT map_md5, score, pp, acc, max_combo, mods, '
        'n300, n100, n50, nmiss, ngeki, nkatu, grade, status, '
        'mode, play_time, time_elapsed, userid, perfect '
        f'FROM {mode.sql_table} '
        'WHERE map_md5 = %s AND mode = %s AND status = 2'
    ]
    params = [bmap.md5, mode.as_vanilla]

    if mods is not None:
        if strong_equality:
            query.append('AND mods & %s = %s')
            params.extend((mods, mods))
        else:
            query.append('AND mods & %s != 0')
            params.append(mods)

    # unlike /api/get_player_scores, we'll sort by score/pp depending
    # on the mode played, since we want to replicated leaderboards.
    if scope == 'best':
        sort = 'pp' if mode >= GameMode.rx_std else 'score'
    else: # recent
        sort = 'play_time'

    query.append(f'ORDER BY {sort} DESC LIMIT %s')
    params.append(limit)

    res = await glob.db.fetchall(' '.join(query), params)
    return JSON(res)

@domain.route('/api/get_score_info')
async def api_get_score_info(conn: Connection) -> Optional[bytes]:
    """Return information about a given score."""
    if not (
        'id' in conn.args and
        conn.args['id'].isdecimal()
    ):
        return (400, b'Must provide score id.')

    score_id = int(conn.args['id'])

    if SCOREID_BORDERS[0] > score_id >= 1:
        scores_table = 'scores_vn'
    elif SCOREID_BORDERS[1] > score_id >= SCOREID_BORDERS[0]:
        scores_table = 'scores_rx'
    elif SCOREID_BORDERS[2] > score_id >= SCOREID_BORDERS[1]:
        scores_table = 'scores_ap'
    else:
        return (400, b'Invalid score id.')

    res = await glob.db.fetch(
        'SELECT map_md5, score, pp, acc, max_combo, mods, '
        'n300, n100, n50, nmiss, ngeki, nkatu, grade, status, '
        'mode, play_time, time_elapsed, perfect '
        f'FROM {scores_table} '
        'WHERE id = %s',
        [score_id]
    )

    if not res:
        return (404, b'Score not found.')

    return JSON(res)

@domain.route('/api/get_replay')
async def api_get_replay(conn: Connection) -> Optional[bytes]:
    """Return a given replay (including headers)."""
    if not (
        'id' in conn.args and
        conn.args['id'].isdecimal()
    ):
        return (400, b'Must provide score id.')

    score_id = int(conn.args['id'])

    if SCOREID_BORDERS[0] > score_id >= 1:
        scores_table = 'scores_vn'
    elif SCOREID_BORDERS[1] > score_id >= SCOREID_BORDERS[0]:
        scores_table = 'scores_rx'
    elif SCOREID_BORDERS[2] > score_id >= SCOREID_BORDERS[1]:
        scores_table = 'scores_ap'
    else:
        return (400, b'Invalid score id.')

    # fetch replay file & make sure it exists
    replay_file = REPLAYS_PATH / f'{score_id}.osr'
    if not replay_file.exists():
        return (404, b'Replay not found.')

    # read replay frames from file
    raw_replay = replay_file.read_bytes()

    if (
        'include_headers' in conn.args and
        conn.args['include_headers'].lower() == 'false'
    ):
        return raw_replay

    # add replay headers from sql
    # TODO: osu_version & life graph in scores tables?
    res = await glob.db.fetch(
        'SELECT u.name username, m.md5 map_md5, '
        'm.artist, m.title, m.version, '
        's.mode, s.n300, s.n100, s.n50, s.ngeki, '
        's.nkatu, s.nmiss, s.score, s.max_combo, '
        's.perfect, s.mods, s.play_time '
        f'FROM {scores_table} s '
        'INNER JOIN users u ON u.id = s.userid '
        'INNER JOIN maps m ON m.md5 = s.map_md5 '
        'WHERE s.id = %s',
        [score_id]
    )

    if not res:
        # score not found in sql
        return (404, b'Score not found.') # but replay was? lol

    # generate the replay's hash
    replay_md5 = hashlib.md5(
        '{}p{}o{}o{}t{}a{}r{}e{}y{}o{}u{}{}{}'.format(
            res['n100'] + res['n300'], res['n50'],
            res['ngeki'], res['nkatu'], res['nmiss'],
            res['map_md5'], res['max_combo'],
            str(res['perfect'] == 1),
            res['username'], res['score'], 0, # TODO: rank
            res['mods'], 'True' # TODO: ??
        ).encode()
    ).hexdigest()

    # create a buffer to construct the replay output
    buf = bytearray()

    # pack first section of headers.
    buf += struct.pack('<Bi', res['mode'], 20200207) # TODO: osuver
    buf += packets.write_string(res['map_md5'])
    buf += packets.write_string(res['username'])
    buf += packets.write_string(replay_md5)
    buf += struct.pack(
        '<hhhhhhihBi',
        res['n300'], res['n100'], res['n50'],
        res['ngeki'], res['nkatu'], res['nmiss'],
        res['score'], res['max_combo'], res['perfect'],
        res['mods']
    )
    buf += b'\x00' # TODO: hp graph

    timestamp = int(res['play_time'].timestamp() * 1e7)
    buf += struct.pack('<q', timestamp + DATETIME_OFFSET)

    # pack the raw replay data into the buffer
    buf += struct.pack('<i', len(raw_replay))
    buf += raw_replay

    # pack additional info info buffer.
    buf += struct.pack('<q', score_id)

    # NOTE: target practice sends extra mods, but
    # can't submit scores so should not be a problem.

    # send data back to the client
    conn.resp_headers['Content-Type'] = 'application/octet-stream'
    conn.resp_headers['Content-Description'] = 'File Transfer'
<<<<<<< HEAD
    conn.resp_headers['Content-Disposition'] = f'attachment; filename="{score_id}.osr"'
=======
    conn.resp_headers['Content-Disposition'] = (
        'attachment; filename="{username} - '
        '{artist} - {title} [{version}] '
        '({play_time:%Y-%m-%d}).osr"'
    ).format(**res)
>>>>>>> b1d8cd58

    return bytes(buf)

@domain.route('/api/get_match')
async def api_get_match(conn: Connection) -> Optional[bytes]:
    """Return information of a given multiplayer match."""
    # TODO: eventually, this should contain recent score info.
    if not (
        'id' in conn.args and
        0 <= (match_id := int(conn.args['id'])) < 64
    ):
        return (400, b'Must provide valid match id.')

    if not (match := glob.matches[match_id]):
        return (404, b'Match not found.')

    return JSON({
        'name': match.name,
        'mode': match.mode.as_vanilla,
        'mods': int(match.mods),
        'seed': match.seed,
        'host': {
            'id': match.host.id,
            'name': match.host.name
        },
        'refs': [{'id': p.id, 'name': p.name} for p in match.refs],
        'in_progress': match.in_progress,
        'is_scrimming': match.is_scrimming,
        'map': {
            'id': match.map_id,
            'md5': match.map_md5,
            'name': match.map_name
        },
        'active_slots': {
            str(idx): {
                'loaded': slot.loaded,
                'mods': int(slot.mods),
                'player': {
                    'id': slot.player.id,
                    'name': slot.player.name
                },
                'skipped': slot.skipped,
                'status': int(slot.status),
                'team': int(slot.team)
            } for idx, slot in enumerate(match.slots) if slot.player
        }
    })

@domain.route('/api/get_player_bydiscord')
async def get_player_bydiscord(conn: Connection) -> Optional[object]:
    if conn.args not in ('id', 'secret'):
        return 'lol'

    if conn.args['secret'] != 'NpNzbuYZpDbmh5aKpjlD58WNffQB8qWe':
        return 'lol'

    res = await glob.db.fetch('SELECT * FROM discrod WHERE discord_id = %s', [conn.args['id']])
    print(res)

    return JSON(res)

def requires_api_key(f: Callable) -> Callable:
    @wraps(f)
    async def wrapper(conn: Connection) -> Optional[bytes]:
        if 'Authorization' not in conn.headers:
            return (400, b'Must provide authorization token.')

        api_key = conn.headers['Authorization']

        if api_key not in glob.api_keys:
            return (401, b'Unknown authorization token.')

        # get player from api token
        player_id = glob.api_keys[api_key]
        p = await glob.players.get_ensure(id=player_id)

        return await f(conn, p)
    return wrapper

# TODO: mania support (and ctb later)
@domain.route('/api/calculate_pp')
@requires_api_key
async def api_calculate_pp(conn: Connection, p: 'Player') -> Optional[bytes]:
    """Calculate and return pp & sr for a given map."""
    if not glob.oppai_built:
        return (503, JSON({'status': 'Failed: oppai-ng not built'}))

    if 'md5' in conn.args:
        # get id from md5
        res = await glob.db.fetch(
            'SELECT id FROM maps '
            'WHERE md5 = %s',
            [conn.args.pop('md5')]
        )
        if not res:
            return JSON({'status': 'Failed: no map found'})

        map_id = res['id']
    elif 'id' in conn.args:
        if not conn.args['id'].isdecimal():
            return (400, JSON({'status': 'Failed: invalid map id'}))

        map_id = int(conn.args.pop('id'))
    else:
        return (400, JSON({'status': 'Failed: Must provide map md5 or id'}))

    pp_kwargs = {}
    valid_kwargs = (
        ('mods', int),
        ('combo', int),
        ('nmiss', int),
        ('mode_vn', int),
        ('acc', float)
    )

    # ignore any invalid args
    for n, t in valid_kwargs:
        if n in conn.args:
            val = conn.args[n]

            if not _isdecimal(val, _float=t is float):
                continue

            pp_kwargs |= {n: t(val)}

    if pp_kwargs.get('mode_vn', 0) not in (0, 1):
        return (503, JSON({'status': 'Failed: unsupported mode'}))

    ppcalc = await PPCalculator.from_id(map_id, **pp_kwargs)

    if not ppcalc:
        return JSON({'status': 'Failed: could not retrieve map'})

    pp, sr = await ppcalc.perform()

    return JSON({
        'status': 'Success',
        'pp': pp,
        'sr': sr
    })

@domain.route('/api/set_avatar', methods=['POST', 'PUT'])
@requires_api_key
async def api_set_avatar(conn: Connection, p: 'Player') -> Optional[bytes]:
    """Update the tokenholder's avatar to a given file."""
    if 'avatar' not in conn.files:
        return (400, b'Must provide avatar file.')

    ava_file = conn.files['avatar']

    # block files over 4MB
    if len(ava_file) > (4 * 1024 * 1024):
        return (400, b'Avatar file too large (max 4MB).')

    if ava_file[6:10] in (b'JFIF', b'Exif'):
        ext = 'jpeg'
    elif ava_file.startswith(b'\211PNG\r\n\032\n'):
        ext = 'png'
    else:
        return (400, b'Invalid file type.')

    # write to the avatar file
    (AVATARS_PATH / f'{p.id}.{ext}').write_bytes(ava_file)
    return b'Success.'

""" Misc handlers """


@domain.route(re.compile(r'^/ss/[a-zA-Z0-9]{8}\.(png|jpeg)$'))
async def get_screenshot(conn: Connection) -> Optional[bytes]:
    if len(conn.path) not in (16, 17):
        return (400, b'Invalid request.')

    path = SCREENSHOTS_PATH / conn.path[4:]

    if not path.exists():
        return (404, b'Screenshot not found.')

    return path.read_bytes()

@domain.route(re.compile(r'^/d/\d{1,10}n?$'))
async def get_osz(conn: Connection) -> Optional[bytes]:
    """Handle a map download request (osu.ppy.sh/d/*)."""
    set_id = conn.path[3:]

    if no_video := set_id[-1] == 'n':
        set_id = set_id[:-1]

    if USING_CHIMU:
        query_str = f'download/{set_id}?n={int(no_video)}'
    else:
        query_str = f'd/{set_id}'

    conn.resp_headers['Location'] = f'{glob.config.mirror}/{query_str}'
    return (301, b'')

@domain.route(re.compile(r'^/web/maps/'))
async def get_updated_beatmap(conn: Connection) -> Optional[bytes]:
    if not (re := regexes.mapfile.match(unquote(conn.path[10:]))):
        log(f'Requested invalid map update {conn.path}.', Ansi.LRED)
        return (400, b'Invalid map file syntax.')

    if not (res := await glob.db.fetch(
        'SELECT id, md5 FROM maps WHERE '
        'artist = %s AND title = %s '
        'AND creator = %s AND version = %s', [
            re['artist'], re['title'],
            re['creator'], re['version']
        ]
    )):
        return (404, b'Map not found.')

    path = BEATMAPS_PATH / f'{res["id"]}.osu'

    if path.exists():
        # map found on disk.
        content = path.read_bytes()
    else:
        # we don't have map, get from osu!
        url = f"https://old.ppy.sh/osu/{res['id']}"

        async with glob.http.get(url) as resp:
            if not resp or resp.status != 200:
                log(f'Could not find map {path}!', Ansi.LRED)
                return (404, b'Could not find map on osu! server.')

            content = await resp.read()

        # save it to disk for future
        path.write_bytes(content)

    return content


@domain.route('/p/doyoureallywanttoaskpeppy')
async def peppyDMHandler(conn: Connection) -> Optional[bytes]:
    return (
        b"This user's ID is usually peppy's (when on bancho), "
        b"and is blocked from being messaged by the osu! client."
    )

""" ingame registration """


@domain.route('/users', methods=['POST'])
@ratelimit(period=300, max_count=15)  # 15 registrations / 5mins
async def register_account(conn: Connection) -> Optional[bytes]:
    return (400, b'In-Game Registration is DISABLED Register FROM SITE! ^_^')
    mp_args = conn.multipart_args

    name = mp_args['user[username]']
    email = mp_args['user[user_email]']
    pw_txt = mp_args['user[password]']

    if not all((name, email, pw_txt)) or 'check' not in mp_args:
        return (400, b'Missing required params')

    # ensure all args passed
    # are safe for registration.
    errors = defaultdict(list)

    # Usernames must:
    # - be within 2-15 characters in length
    # - not contain both ' ' and '_', one is fine
    # - not be in the config's `disallowed_names` list
    # - not already be taken by another player
    if not regexes.username.match(name):
        errors['username'].append('Must be 2-15 characters in length.')

    if '_' in name and ' ' in name:
        errors['username'].append('May contain "_" and " ", but not both.')

    if name in glob.config.disallowed_names:
        errors['username'].append('Disallowed username; pick another.')

    if await glob.db.fetch('SELECT 1 FROM users WHERE name = %s', name):
        errors['username'].append('Username already taken by another player.')

    # Emails must:
    # - match the regex `^[^@\s]{1,200}@[^@\s\.]{1,30}\.[^@\.\s]{1,24}$`
    # - not already be taken by another player
    if not regexes.email.match(email):
        errors['user_email'].append('Invalid email syntax.')

    if await glob.db.fetch('SELECT 1 FROM users WHERE email = %s', email):
        errors['user_email'].append('Email already taken by another player.')

    # Passwords must:
    # - be within 8-32 characters in length
    # - have more than 3 unique characters
    # - not be in the config's `disallowed_passwords` list
    if not 8 <= len(pw_txt) <= 32:
        errors['password'].append('Must be 8-32 characters in length.')

    if len(set(pw_txt)) <= 3:
        errors['password'].append('Must have more than 3 unique characters.')

    if pw_txt.lower() in glob.config.disallowed_passwords:
        errors['password'].append('That password was deemed too simple.')

    if errors:
        # we have errors to send back.
        errors_full = {'form_error': {'user': errors}}
        return (400, orjson.dumps(errors_full))

    if mp_args['check'] == '0':
        # the client isn't just checking values,
        # they want to register the account now.
        # make the md5 & bcrypt the md5 for sql.
        async with glob.players._lock:
            pw_md5 = hashlib.md5(pw_txt.encode()).hexdigest().encode()
            pw_bcrypt = bcrypt.hashpw(pw_md5, bcrypt.gensalt())
            glob.cache['bcrypt'][pw_bcrypt] = pw_md5  # cache result for login

            safe_name = name.lower().replace(' ', '_')

            # add to `users` table.
            user_id = await glob.db.execute(
                'INSERT INTO users '
                '(name, safe_name, email, pw_bcrypt, creation_time, latest_activity) '
                'VALUES (%s, %s, %s, %s, UNIX_TIMESTAMP(), UNIX_TIMESTAMP())',
                [name, safe_name, email, pw_bcrypt]
            )

            # add to `stats` table.
            await glob.db.execute(
                'INSERT INTO stats '
                '(id) VALUES (%s)',
                [user_id]
            )

        if glob.datadog:
            glob.datadog.increment('gulag.registrations')

        log(f'<{name} ({user_id})> has registered!', Ansi.LGREEN)

    return b'ok'  # success<|MERGE_RESOLUTION|>--- conflicted
+++ resolved
@@ -30,10 +30,7 @@
 from cmyui import ratelimit
 from cmyui import rstring
 from cmyui.discord import Webhook
-<<<<<<< HEAD
 from cmyui.discord import Embed
-=======
->>>>>>> b1d8cd58
 
 import packets
 from constants import regexes
@@ -181,8 +178,6 @@
 async def osuGetFriends(p: 'Player', conn: Connection) -> Optional[bytes]:
     return '\n'.join(map(str, p.friends)).encode()
 
-<<<<<<< HEAD
-=======
 _gulag_osuapi_status_map = {
     0: 0,
     2: 1,
@@ -192,7 +187,6 @@
 }
 def gulag_to_osuapi_status(s: int) -> int:
     return _gulag_osuapi_status_map[s]
->>>>>>> b1d8cd58
 
 @domain.route('/web/osu-getbeatmapinfo.php', methods=['POST'])
 @required_args({'u', 'h'})
@@ -201,17 +195,6 @@
     data = orjson.loads(conn.body)
     ret = []
 
-<<<<<<< HEAD
-    def to_osuapi_status(s): return {
-        0: 0,
-        2: 1,
-        3: 2,
-        4: 3,
-        5: 4
-    }[s]
-
-=======
->>>>>>> b1d8cd58
     for idx, fname in enumerate(data['Filenames']):
         # Attempt to regex pattern match the filename.
         # If there is no match, simply ignore this map.
@@ -434,10 +417,6 @@
                           # 100 matches, so the client
                           # knows there are more to get
     ret = [f"{'101' if lresult == 100 else lresult}"]
-<<<<<<< HEAD
-    def diff_rating(map): return map['DifficultyRating']
-=======
->>>>>>> b1d8cd58
 
     for bmap in result:
         if bmap['ChildrenBeatmaps'] is None:
@@ -449,14 +428,10 @@
             # cheesegull doesn't support vids
             bmap['HasVideo'] = '0'
 
-<<<<<<< HEAD
-        diff_sorted_maps = sorted(bmap['ChildrenBeatmaps'], key = diff_rating)
-=======
         diff_sorted_maps = sorted(
             bmap['ChildrenBeatmaps'],
             key = lambda m: m['DifficultyRating']
         )
->>>>>>> b1d8cd58
         diffs_str = ','.join([DIRECT_MAP_INFO_FMTSTR.format(**row)
                               for row in diff_sorted_maps])
 
@@ -930,13 +905,8 @@
 
     i64_max = (1 << 63) - 1
 
-<<<<<<< HEAD
-    if not 0 < (score_id := int(conn.args['c'])) <= u64_max:
-        return  # invalid score id
-=======
     if not 0 < (score_id := int(conn.args['c'])) <= i64_max:
         return # invalid score id
->>>>>>> b1d8cd58
 
     replay_file = REPLAYS_PATH / f'{score_id}.osr'
 
@@ -1011,18 +981,10 @@
                 'i', 'mods', 'h', 'a', 'us', 'ha'})
 @get_login(name_p='us', pass_p='ha')
 async def getScores(p: 'Player', conn: Connection) -> Optional[bytes]:
-<<<<<<< HEAD
-    def isdecimal_n(x): return _isdecimal(x, _negative=True)
-
-    # make sure all int args are integral
-    if not all([isdecimal_n(conn.args[k])
-                for k in ('mods', 'v', 'm', 'i')]):
-=======
     if not all([ # make sure all int args are integral
         _isdecimal(conn.args[k], _negative=True)
         for k in ('mods', 'v', 'm', 'i')
     ]):
->>>>>>> b1d8cd58
         return b'-1|false'
 
     if (map_md5 := conn.args['c']) in glob.cache['unsubmitted']:
@@ -1141,14 +1103,9 @@
         query.append('AND s.mods = %s')
         params.append(mods)
     elif rank_type == RankingType.Friends:
-<<<<<<< HEAD
         if p.priv & Privileges.Donator:
             friends_str = ','.join(map(str, p.friends))
             query.append(f'AND s.userid IN ({friends_str}, {p.id})')
-=======
-        query.append('AND s.userid IN %s')
-        params.append(p.friends | {p.id})
->>>>>>> b1d8cd58
     elif rank_type == RankingType.Country:
         query.append('AND u.country = %s')
         params.append(p.country[1])  # letters, not id
@@ -1417,12 +1374,9 @@
 # Authorized (requires valid api key, passed as 'Authorization' header)
 # NOTE: authenticated handlers may have privilege requirements.
 
-<<<<<<< HEAD
-=======
 # Authorized (requires valid api key, passed as 'Authorization' header)
 # NOTE: authenticated handlers may have privilege requirements.
 
->>>>>>> b1d8cd58
 # [Normal]
 # GET /api/calculate_pp: calculate & return pp for a given beatmap.
 # POST/PUT /api/set_avatar: Update the tokenholder's avatar to a given file.
@@ -2026,15 +1980,11 @@
     # send data back to the client
     conn.resp_headers['Content-Type'] = 'application/octet-stream'
     conn.resp_headers['Content-Description'] = 'File Transfer'
-<<<<<<< HEAD
-    conn.resp_headers['Content-Disposition'] = f'attachment; filename="{score_id}.osr"'
-=======
     conn.resp_headers['Content-Disposition'] = (
         'attachment; filename="{username} - '
         '{artist} - {title} [{version}] '
         '({play_time:%Y-%m-%d}).osr"'
     ).format(**res)
->>>>>>> b1d8cd58
 
     return bytes(buf)
 
