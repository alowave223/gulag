# -*- coding: utf-8 -*-

import asyncio
import re
import time
from datetime import datetime as dt
from datetime import timedelta as td
from typing import Callable
from typing import Union

import aiomysql
import bcrypt
from cmyui.discord import Webhook
from cmyui.logging import Ansi
from cmyui.logging import AnsiRGB
from cmyui.logging import log
from cmyui.utils import _isdecimal
from cmyui.web import Connection
from cmyui.web import Domain

import packets
import utils.misc
from constants import commands
from constants import regexes
from constants.gamemodes import GameMode
from constants.mods import Mods
from constants.mods import SPEED_CHANGING_MODS
from constants.privileges import ClientPrivileges
from constants.privileges import Privileges
from constants.types import osuTypes
from objects import glob
from objects.beatmap import Beatmap
from objects.channel import Channel
from objects.clan import ClanPrivileges

from objects.match import MatchTeams
from objects.match import MatchTeamTypes
from objects.match import Slot
from objects.match import SlotStatus
from objects.player import Action
from objects.player import Player
from objects.player import PresenceFilter
from packets import BanchoPacket
from packets import BanchoPacketReader
from packets import Packets

""" Bancho: handle connections from the osu! client """

BASE_DOMAIN = glob.config.domain
_domain_escaped = BASE_DOMAIN.replace('.', r'\.')
domain = Domain(re.compile(rf'^c[e4-6]?\.(?:{_domain_escaped})$'))

@domain.route('/')
async def bancho_http_handler(conn: Connection) -> bytes:
    """Handle a request from a web browser."""
    packets = glob.bancho_packets['all']

    return b'<!DOCTYPE html>' + '<br>'.join((
        f'Running gulag v{glob.version}',
        f'Players online: {len(glob.players) - 1}',
        '',
        f'<b>Packets handled ({len(packets)})</b>',
        '<br>'.join([f'{p.name} ({p.value})' for p in packets])
    )).encode()

@domain.route('/', methods=['POST'])
async def bancho_handler(conn: Connection) -> bytes:
    ip = conn.headers['X-Real-IP']

    if (
        'User-Agent' not in conn.headers or
        conn.headers['User-Agent'] != 'osu!'
    ):
        url = f'{conn.cmd} {conn.headers["Host"]}{conn.path}'
        log(f'[{ip}] {url} missing user-agent.', Ansi.LRED)
        return

    # check for 'osu-token' in the headers.
    # if it's not there, this is a login request.

    if 'osu-token' not in conn.headers:
        # login is a bit of a special case,
        # so we'll handle it separately.
        async with glob.players._lock:
            async with glob.db.pool.acquire() as db_conn:
                async with db_conn.cursor(aiomysql.DictCursor) as db_cursor:
                    resp, token = await login(conn.body, ip, db_cursor)

        conn.resp_headers['cho-token'] = token
        return resp

    # get the player from the specified osu token.
    player = glob.players.get(token=conn.headers['osu-token'])

    if not player:
        # token not found; chances are that we just restarted
        # the server - tell their client to reconnect immediately.
        return (packets.notification('Server has restarted.') +
                packets.restartServer(0)) # send 0ms since server is up

    # restricted users may only use certain packet handlers.
    if not player.restricted:
        packet_map = glob.bancho_packets['all']
    else:
        packet_map = glob.bancho_packets['restricted']

    # bancho connections can be comprised of multiple packets;
    # our reader is designed to iterate through them individually,
    # allowing logic to be implemented around the actual handler.

    # NOTE: the reader will internally discard any
    # packets whose logic has not been defined.
    packets_read = []
    for packet in BanchoPacketReader(conn.body, packet_map):
        await packet.handle(player)
        packets_read.append(packet.type)

    if glob.app.debug:
        packets_str = ', '.join([p.name for p in packets_read]) or 'None'
        log(f'[BANCHO] {player} | {packets_str}.', AnsiRGB(0xff68ab))

    player.last_recv_time = time.time()
    conn.resp_headers['Content-Type'] = 'text/html; charset=UTF-8'
    return player.dequeue() or b''

""" Packet logic """

# restricted users are able to
# access many less packet handlers.
glob.bancho_packets = {
    'all': {},
    'restricted': {}
}

def register(restricted: Union[bool, Callable] = False) -> Callable:
    """Register a handler in `glob.bancho_packets`."""
    def wrapper(cls: BanchoPacket) -> Callable:
        new_entry = {cls.type: cls}

        if restricted:
            glob.bancho_packets['restricted'] |= new_entry
        glob.bancho_packets['all'] |= new_entry
        return cls

    if callable(restricted):
        # packet class passed right in
        _cls, restricted = restricted, False
        return wrapper(_cls)
    return wrapper

@register(restricted=True)
class Ping(BanchoPacket, type=Packets.OSU_PING):
    async def handle(self, p: Player) -> None:
        pass # ping be like

@register(restricted=True)
class ChangeAction(BanchoPacket, type=Packets.OSU_CHANGE_ACTION):
    action: osuTypes.u8
    info_text: osuTypes.string
    map_md5: osuTypes.string
    mods: osuTypes.u32
    mode: osuTypes.u8
    map_id: osuTypes.i32

    async def handle(self, p: Player) -> None:
        # update the user's status.
        p.status.action = Action(self.action)
        p.status.info_text = self.info_text
        p.status.map_md5 = self.map_md5
        p.status.mods = Mods(self.mods)

        if p.status.mods & Mods.RELAX:
            self.mode += 4
        elif p.status.mods & Mods.AUTOPILOT:
            self.mode = 7

        p.status.mode = GameMode(self.mode)
        p.status.map_id = self.map_id

        # broadcast it to all online players.
        if not p.restricted:
            glob.players.enqueue(packets.userStats(p))

@register
class SendMessage(BanchoPacket, type=Packets.OSU_SEND_PUBLIC_MESSAGE):
    msg: osuTypes.message

    async def handle(self, p: Player) -> None:
        if p.silenced:
            log(f'{p} sent a message while silenced.', Ansi.LYELLOW)
            return

        # remove leading/trailing whitespace
        msg = self.msg.msg.strip()
        recipient = self.msg.recipient

        if recipient == '#highlight':
            return
        elif recipient == '#spectator':
            if p.spectating:
                # we are spectating someone
                spec_id = p.spectating.id
            elif p.spectators:
                # we are being spectated
                spec_id = p.id
            else:
                return

            t_chan = glob.channels[f'#spec_{spec_id}']
        elif recipient == '#multiplayer':
            if not p.match:
                # they're not in a match?
                return

            t_chan = p.match.chat
        else:
            t_chan = glob.channels[recipient]

        if not t_chan:
            log(f'{p} wrote to non-existent {recipient}.', Ansi.LYELLOW)
            return

        if p.priv & t_chan.write_priv != t_chan.write_priv:
            log(f'{p} wrote to {recipient} with insufficient privileges.')
            return

        # limit message length to 2k chars
        # perhaps this could be dangerous with !py..?
        if len(msg) > 2000:
            msg = f'{msg[:2000]}... (truncated)'
            p.enqueue(packets.notification(
                'Your message was truncated\n'
                '(exceeded 2000 characters).'
            ))

        cmd = (msg.startswith(glob.config.command_prefix) and
               await commands.process_commands(p, t_chan, msg))

        if cmd:
            # a command was triggered.
            if not cmd['hidden']:
                t_chan.send(msg, sender=p)
                if 'resp' in cmd:
                    t_chan.send_bot(cmd['resp'])
            else:
                staff = glob.players.staff
                t_chan.send_selective(
                    msg = msg,
                    sender = p,
                    recipients = staff - {p}
                )
                if 'resp' in cmd:
                    t_chan.send_selective(
                        msg = cmd['resp'],
                        sender = glob.bot,
                        recipients = staff | {p}
                    )

        else:
            # no commands were triggered

            # check if the user is /np'ing a map.
            # even though this is a public channel,
            # we'll update the player's last np stored.
            if match := regexes.now_playing.match(msg):
                # the player is /np'ing a map.
                # save it to their player instance
                # so we can use this elsewhere owo..
                bmap = await Beatmap.from_bid(int(match['bid']))

                if bmap:
                    # parse mode_vn int from regex
                    if match['mode_vn'] is not None:
                        mode_vn = {
                            'Taiko': 1,
                            'CatchTheBeat': 2,
                            'osu!mania': 3
                        }[match['mode_vn']]
                    else:
                        # use player mode if not specified
                        mode_vn = p.status.mode.as_vanilla

                    p.last_np = {
                        'bmap': bmap,
                        'mode_vn': mode_vn,
                        'timeout': time.time() + 300 # 5mins
                    }
                else:
                    # time out their previous /np
                    p.last_np['timeout'] = 0

            t_chan.send(msg, sender=p)

        await p.update_latest_activity()
        log(f'{p} @ {t_chan}: {msg}', Ansi.LCYAN, fd='.data/logs/chat.log')

@register(restricted=True)
class Logout(BanchoPacket, type=Packets.OSU_LOGOUT):
    _: osuTypes.i32 # pretty awesome design on osu!'s end :P

    async def handle(self, p: Player) -> None:
        if (time.time() - p.login_time) < 1:
            # osu! has a weird tendency to log out immediately after login.
            # i've tested the times and they're generally 300-800ms, so
            # we'll block any logout request within 1 second from login.
            return

        p.logout()

        await p.update_latest_activity()

@register(restricted=True)
class StatsUpdateRequest(BanchoPacket, type=Packets.OSU_REQUEST_STATUS_UPDATE):
    async def handle(self, p: Player) -> None:
        p.enqueue(packets.userStats(p))

# Some messages to send on welcome/restricted/etc.
# TODO: these should probably be moved to the config.
WELCOME_MSG = '\n'.join((
    f"Welcome to {BASE_DOMAIN}.",
    "To see a list of commands, use !help.",
    "We have a public (Discord)[https://discord.gg/N7NVbrJDcx]!",
    "Enjoy the server!"
))

RESTRICTED_MSG = (
    'Your account is currently in restricted mode. '
    'If you believe this is a mistake, or have waited a period '
    'greater than 1 months, you may appeal via the form on the [site](https://sakuru.pw/doc/appeal).'
)

DELTA_60_DAYS = td(days=60)

async def login(body: bytes, ip: str, db_cursor: aiomysql.DictCursor) -> tuple[bytes, str]:
    """\
    Login has no specific packet, but happens when the osu!
    client sends a request without an 'osu-token' header.

    Some notes:
      this must be called with glob.players._lock held.
      we return a tuple of (response_bytes, user_token) on success.

    Request format:
      username\npasswd_md5\nosu_ver|utc_offset|display_city|client_hashes|pm_private\n

    Response format:
      Packet 5 (userid), with ID:
      -1: authentication failed
      -2: old client
      -3: banned
      -4: banned
      -5: error occurred
      -6: needs supporter
      -7: password reset
      -8: requires verification
      other: valid id, logged in
    """

    """ Parse data and verify the request is legitimate. """

    if len(split := body.decode().split('\n')[:-1]) != 3:
        log(f'Invalid login request from {ip}.', Ansi.LRED)
        return # invalid request

    username = split[0]
    pw_md5 = split[1].encode()

    if len(client_info := split[2].split('|')) != 5:
        return # invalid request

    osu_ver_str = client_info[0]

    if not (r := regexes.osu_ver.match(osu_ver_str)):
        return # invalid request

    # quite a bit faster than using dt.strptime.
    osu_ver_dt = dt(
        year = int(r['ver'][0:4]),
        month = int(r['ver'][4:6]),
        day = int(r['ver'][6:8])
    )

    osu_ver_stream = r['stream'] or 'stable'
    using_tourney_client = osu_ver_stream == 'tourney'

    # disallow the login if their osu! client is older
    # than two months old, forcing an update re-check.
    # NOTE: this is disabled on debug since older clients
    #       can sometimes be quite useful when testing.
    if not glob.app.debug:
        if osu_ver_dt < (dt.now() - DELTA_60_DAYS):
            return (packets.versionUpdateForced() +
                    packets.userID(-2)), 'no'

    # ensure utc_offset is a number (negative inclusive).
    if not _isdecimal(client_info[1], _negative=True):
        log(f'User {username} tried to login with bad utc_offset ({client_info[1]})', Ansi.LRED)
        return # invalid request

    utc_offset = int(client_info[1])
    #display_city = client_info[2] == '1'

    # Client hashes contain a few values useful to us.
    # TODO: store these correctly in the db
    # [0]: md5(osu path)
    # [1]: adapters (network physical addresses delimited by '.')
    # [2]: md5(adapters)
    # [3]: md5(uniqueid) (osu! uninstall id)
    # [4]: md5(uniqueid2) (disk signature/serial num)
    if len(client_hashes := client_info[3].split(':')[:-1]) != 5:
        log(f'User {username} tried to login with bad client_hashes', Ansi.LRED)
        return # invalid request

    adapters = client_hashes.pop(1)
    is_wine = adapters == 'runningunderwine'

    if adapters == '.': # none sent
        data = (packets.userID(-1) +
                packets.notification('Please restart your osu! and try again.'))
        return data, 'no'

    pm_private = client_info[4] == '1'

    """ Parsing complete, now check the given data. """

    login_time = time.time()

    if not using_tourney_client:
        # Check if the player is already online
        if (
            (p := glob.players.get(name=username)) and
            not p.tourney_client
        ):
            if (login_time - p.last_recv_time) > 10:
                # if the current player obj online hasn't
                # pinged the server in > 10 seconds, log
                # them out and login the new user.
                p.logout()
            else:
                # the user is currently online, send back failure.
                data = packets.userID(-1) + \
                       packets.notification('User already logged in.')

                log(f'User {username} tried to login but he is already logged in.', Ansi.LRED)
                return data, 'no'

    await db_cursor.execute(
        'SELECT id, name, priv, pw_bcrypt, '
        'silence_end, clan_id, clan_priv, api_key '
        'FROM users WHERE safe_name = %s',
        [utils.misc.make_safe_name(username)]
    )
    user_info = await db_cursor.fetchone()

    if not user_info:
        # no account by this name exists.
        return (packets.notification(f'{BASE_DOMAIN}: Unknown username') +
                packets.userID(-1)), 'no'

    if (
        using_tourney_client and
        not (
            user_info['priv'] & Privileges.Donator and
            user_info['priv'] & Privileges.Normal
        )
    ):
        # trying to use tourney client with insufficient privileges.
        return packets.userID(-1), 'no'

    # get our bcrypt cache.
    bcrypt_cache = glob.cache['bcrypt']
    pw_bcrypt = user_info['pw_bcrypt'].encode()
    user_info['pw_bcrypt'] = pw_bcrypt

    # check credentials against db. algorithms like these are intentionally
    # designed to be slow; we'll cache the results to speed up subsequent logins.
    if pw_bcrypt in bcrypt_cache: # ~0.01 ms
        if pw_md5 != bcrypt_cache[pw_bcrypt]:
            return (packets.notification(f'{BASE_DOMAIN}: Incorrect password') +
                    packets.userID(-1)), 'no'
    else: # ~200ms
        if not bcrypt.checkpw(pw_md5, pw_bcrypt):
            return (packets.notification(f'{BASE_DOMAIN}: Incorrect password') +
                    packets.userID(-1)), 'no'

        bcrypt_cache[pw_bcrypt] = pw_md5

    """ login credentials verified """

    await db_cursor.execute(
        'INSERT INTO ingame_logins '
        '(userid, ip, osu_ver, osu_stream, datetime) '
        'VALUES (%s, %s, %s, %s, NOW())',
        [user_info['id'], ip, osu_ver_dt, osu_ver_stream]
    )

    await db_cursor.execute(
        'INSERT INTO client_hashes '
        '(userid, osupath, adapters, uninstall_id,'
        ' disk_serial, latest_time, occurrences) '
        'VALUES (%s, %s, %s, %s, %s, NOW(), 1) '
        'ON DUPLICATE KEY UPDATE '
        'occurrences = occurrences + 1, '
        'latest_time = NOW() ',
        [user_info['id'], *client_hashes]
    )

    if not is_wine:
        # find any other users from any of the same hwid values.
        await db_cursor.execute(
            'SELECT u.name, u.priv, h.occurrences '
            'FROM client_hashes h '
            'INNER JOIN users u ON h.userid = u.id '
            'WHERE h.userid != %s AND (h.adapters = %s '
            'OR h.uninstall_id = %s OR h.disk_serial = %s)',
            [user_info['id'], *client_hashes[1:]]
        )
        hwid_matches = await db_cursor.fetchall()

        if hwid_matches:
            # we have other accounts with matching hashes

            # NOTE: this is an area i've seen a lot of implementations rush
            # through and poorly design; this section is CRITICAL for both
            # keeping multiaccounting down, but perhaps more importantly in
            # scenarios where multiple users are forced to use a single pc
            # (lan meetups, at a friends place, shared computer, etc.).
            # these scenarios are usually the ones where new players will
            # get invited to your server.. first impressions are important
            # and you don't want a ban and support ticket to be this users
            # first experience. :P

            # anyways yeah needless to say i'm gonna think about this one

            if not user_info['priv'] & Privileges.Verified:
                # this player is not verified yet, this is their first
                # time connecting in-game and submitting their hwid set.
                # we will not allow any banned matches; if there are any,
                # then ask the user to contact staff and resolve manually.
                if not all([x['priv'] & Privileges.Normal for x in hwid_matches]):
                    return (packets.notification('Please contact staff directly '
                                                'to create an account.') +
                            packets.userID(-1)), 'no'

            else:
                '''
                # player is verified
                # TODO: staff hwid locking & bypass detections.
                unique_players = set()
                total_occurrences = 0
                for match in hwid_matches:
                    if match['name'] not in unique_players:
                        unique_players.add(match['name'])
                    total_occurrences += match['occurrences']

                msg_content = (
                    f'{username} logged in with HWID matches '
                    f'from {len(unique_players)} other users. '
                    f'({total_occurrences} total occurrences)'
                )

                if glob.has_internet:
                    if webhook_url := glob.config.webhooks['audit-log']:
                        # TODO: make it look nicer lol.. very basic
                        webhook = Webhook(url=webhook_url)
                        webhook.content = msg_content
                        await webhook.post(glob.http)

                log(msg_content, Ansi.LRED)
                '''
    else:
        # TODO: alternative checks for runningunderwine
        ...

    # get clan & clan priv if we're in a clan
    if user_info['clan_id'] != 0:
        clan = glob.clans.get(id=user_info.pop('clan_id'))
        clan_priv = ClanPrivileges(user_info.pop('clan_priv'))
    else:
        del user_info['clan_id']
        del user_info['clan_priv']
        clan = clan_priv = None

    p = Player(
        **user_info, # {id, name, priv, pw_bcrypt, silence_end, api_key}
        utc_offset=utc_offset,
        osu_ver=osu_ver_dt,
        pm_private=pm_private,
        login_time=login_time,
        clan=clan,
        clan_priv=clan_priv,
        tourney_client=using_tourney_client
    )

    for mode in GameMode:
        p.recent_scores[mode] = None # TODO: sql?
        p.stats[mode] = None

    data = bytearray(packets.protocolVersion(19))
    data += packets.userID(p.id)

    # *real* client privileges are sent with this packet,
    # then the user's apparent privileges are sent in the
    # userPresence packets to other players. we'll send
    # supporter along with the user's privileges here,
    # but not in userPresence (so that only donators
    # show up with the yellow name in-game, but everyone
    # gets osu!direct & other in-game perks).
    data += packets.banchoPrivileges(
        p.bancho_priv | ClientPrivileges.Supporter
    )

<<<<<<< HEAD
    data += packets.notification('Welcome back to the Sakuru.pw!\n'
                                f'Current build: v{glob.version}')
=======
    data += packets.notification(
        'Welcome back to the gulag!\n'
        f'Current build: v{glob.version}'
    )

    if not glob.has_internet:
        data += packets.notification(
            'The server is currently running in offline mode; '
            'some features will be unavailble.'
        )
>>>>>>> ec791a44

    # send all channel info.
    for c in glob.channels:
        if p.priv & c.read_priv != c.read_priv:
            continue # no priv to read

        # autojoinable channels
        if c.auto_join and p.join_channel(c):
            # NOTE: p.join_channel enqueues channelJoin, but
            # if we don't send this back in this specific request,
            # the client will attempt to join the channel again.
            data += packets.channelJoin(c.name)

        data += packets.channelInfo(*c.basic_info)

    # tells osu! to reorder channels based on config.
    data += packets.channelInfoEnd()

    # fetch some of the player's
    # information from sql to be cached.
    await p.achievements_from_sql(db_cursor)
    await p.stats_from_sql_full(db_cursor)
    await p.relationships_from_sql(db_cursor)

    if ip != '127.0.0.1':
        if glob.geoloc_db is not None:
            # use local db
            p.fetch_geoloc_db(ip)
        else:
            # use ip-api
            await p.fetch_geoloc_web(ip)

    data += packets.mainMenuIcon()
    data += packets.friendsList(*p.friends)
    data += packets.silenceEnd(p.remaining_silence)

    # update our new player's stats, and broadcast them.
    user_data = (
        packets.userPresence(p) +
        packets.userStats(p)
    )

    data += user_data

    if not p.restricted:
        # player is unrestricted, two way data
        for o in glob.players:
            # enqueue us to them
            o.enqueue(user_data)

            # enqueue them to us.
            if not o.restricted:
                data += packets.userPresence(o)
                data += packets.userStats(o)

        # the player may have been sent mail while offline,
        # enqueue any messages from their respective authors.
        await db_cursor.execute(
            'SELECT m.`msg`, m.`time`, m.`from_id`, '
            '(SELECT name FROM users WHERE id = m.`from_id`) AS `from`, '
            '(SELECT name FROM users WHERE id = m.`to_id`) AS `to` '
            'FROM `mail` m WHERE m.`to_id` = %s AND m.`read` = 0',
            [p.id]
        )

        if db_cursor.rowcount != 0:
            sent_to = set() # ids

            for msg in db_cursor:
                if msg['from'] not in sent_to:
                    data += packets.sendMessage(
                        sender=msg['from'], msg='Unread messages',
                        recipient=msg['to'], sender_id=msg['from_id']
                    )
                    sent_to.add(msg['from'])

                msg_time = dt.fromtimestamp(msg['time'])
                msg_ts = f'[{msg_time:%a %b %d @ %H:%M%p}] {msg["msg"]}'

                data += packets.sendMessage(
                    sender=msg['from'], msg=msg_ts,
                    recipient=msg['to'], sender_id=msg['from_id']
                )

        if not p.priv & Privileges.Verified:
            # this is the player's first login, verify their
            # account & send info about the server/its usage.
            await p.add_privs(Privileges.Verified)

            if p.id == 3:
                # this is the first player registering on
                # the server, grant them full privileges.
                await p.add_privs(
                    Privileges.Staff | Privileges.Nominator |
                    Privileges.Whitelisted | Privileges.Tournament |
                    Privileges.Donator | Privileges.Alumni
                )

            data += packets.sendMessage(
                sender=glob.bot.name, msg=WELCOME_MSG,
                recipient=p.name, sender_id=glob.bot.id
            )

    else:
        # player is restricted, one way data
        for o in glob.players.unrestricted:
            # enqueue them to us.
            data += packets.userPresence(o)
            data += packets.userStats(o)

        data += packets.accountRestricted()
        data += packets.sendMessage(
            sender = glob.bot.name,
            msg = RESTRICTED_MSG,
            recipient = p.name,
            sender_id = glob.bot.id
        )

    # TODO: some sort of admin panel for staff members?

    # add `p` to the global player list,
    # making them officially logged in.
    glob.players.append(p)

    if glob.datadog:
        if not p.restricted:
            glob.datadog.increment('gulag.online_players')

        time_taken = time.time() - login_time
        glob.datadog.histogram('gulag.login_time', time_taken)

    p._queue.clear() # TODO: this is pretty suboptimal

    user_os = 'unix (wine)' if is_wine else 'win32'
    log(f'{p} logged in with {osu_ver_str} on {user_os}.', Ansi.LCYAN)

    await p.update_latest_activity()
    return bytes(data), p.token

@register
class StartSpectating(BanchoPacket, type=Packets.OSU_START_SPECTATING):
    target_id: osuTypes.i32

    async def handle(self, p: Player) -> None:
        if not (new_host := glob.players.get(id=self.target_id)):
            log(f'{p} tried to spectate nonexistant id {self.target_id}.', Ansi.LYELLOW)
            return

        if current_host := p.spectating:
            if current_host == new_host:
                # client asking to spec when already
                # speccing, likely downloaded new map.
                return

            current_host.remove_spectator(p)

        new_host.add_spectator(p)

@register
class StopSpectating(BanchoPacket, type=Packets.OSU_STOP_SPECTATING):
    async def handle(self, p: Player) -> None:
        host = p.spectating

        if not host:
            log(f"{p} tried to stop spectating when they're not..?", Ansi.LRED)
            return

        host.remove_spectator(p)

@register
class SpectateFrames(BanchoPacket, type=Packets.OSU_SPECTATE_FRAMES):
    play_data: osuTypes.raw

    async def handle(self, p: Player) -> None:
        # this runs very frequently during spectation,
        # so it's written to run pretty quick.

        # read the entire data of the packet, and ignore it internally
        data = packets.spectateFrames(self.play_data)

        # enqueue the data
        # to all spectators.
        for t in p.spectators:
            t.enqueue(data)

@register
class CantSpectate(BanchoPacket, type=Packets.OSU_CANT_SPECTATE):
    async def handle(self, p: Player) -> None:
        if not p.spectating:
            log(f"{p} sent can't spectate while not spectating?", Ansi.LRED)
            return

        data = packets.spectatorCantSpectate(p.id)

        host = p.spectating
        host.enqueue(data)

        for t in host.spectators:
            t.enqueue(data)

@register
class SendPrivateMessage(BanchoPacket, type=Packets.OSU_SEND_PRIVATE_MESSAGE):
    msg: osuTypes.message

    async def handle(self, p: Player) -> None:
        if p.silenced:
            if glob.app.debug:
                log(f'{p} tried to send a dm while silenced.', Ansi.LYELLOW)
            return

        # remove leading/trailing whitespace
        msg = self.msg.msg.strip()
        t_name = self.msg.recipient

        # allow this to get from sql - players can receive
        # messages offline, due to the mail system. B)
        if not (t := await glob.players.get_ensure(name=t_name)):
            if glob.app.debug:
                log(f'{p} tried to write to non-existent user {t_name}.', Ansi.LYELLOW)
            return

        if p.id in t.blocks:
            p.enqueue(packets.userDMBlocked(t_name))

            if glob.app.debug:
                log(f'{p} tried to message {t}, but they have them blocked.')
            return

        if t.pm_private and p.id not in t.friends:
            p.enqueue(packets.userDMBlocked(t_name))

            if glob.app.debug:
                log(f'{p} tried to message {t}, but they are blocking dms.')
            return

        if t.silenced:
            # if target is silenced, inform player.
            p.enqueue(packets.targetSilenced(t_name))

            if glob.app.debug:
                log(f'{p} tried to message {t}, but they are silenced.')
            return

        # limit message length to 2k chars
        # perhaps this could be dangerous with !py..?
        if len(msg) > 2000:
            msg = f'{msg[:2000]}... (truncated)'
            p.enqueue(packets.notification(
                'Your message was truncated\n'
                '(exceeded 2000 characters).'
            ))

        if t.status.action == Action.Afk and t.away_msg:
            # send away message if target is afk and has one set.
            p.send(t.away_msg, sender=t)

        if t is glob.bot:
            # may have a command in the message.
            cmd = (msg.startswith(glob.config.command_prefix) and
                   await commands.process_commands(p, t, msg))

            if cmd:
                # command triggered, send response if any.
                if 'resp' in cmd:
                    p.send(cmd['resp'], sender=t)
            else:
                # no commands triggered.
                if match := regexes.now_playing.match(msg):
                    # user is /np'ing a map.
                    # save it to their player instance
                    # so we can use this elsewhere owo..
                    bmap = await Beatmap.from_bid(int(match['bid']))

                    if bmap:
                        # parse mode_vn int from regex
                        if match['mode_vn'] is not None:
                            mode_vn = {
                                'Taiko': 1,
                                'CatchTheBeat': 2,
                                'osu!mania': 3
                            }[match['mode_vn']]
                        else:
                            # use player mode if not specified
                            mode_vn = p.status.mode.as_vanilla

                        p.last_np = {
                            'bmap': bmap,
                            'mode_vn': mode_vn,
                            'timeout': time.time() + 300 # 5mins
                        }

                        # calc pp if possible
                        if mode_vn == 2: # TODO: catch
                            msg = 'PP not yet supported for that mode.'
                        elif mode_vn == 3 and bmap.mode.as_vanilla != 3:
                            msg = 'Mania converts not yet supported.'
                        else:
                            if match['mods'] is not None:
                                # [1:] to remove leading whitespace
                                mods = Mods.from_np(match['mods'][1:], mode_vn)
                            else:
                                mods = Mods.NOMOD

                            if mods not in bmap.pp_cache[mode_vn]:
                                await bmap.cache_pp(mods)

                            # since this is a DM to the bot, we should
                            # send back a list of general PP values.
                            if mode_vn in (0, 1): # use acc
                                _keys = (
                                    f'{acc:.2f}%'
                                    for acc in glob.config.pp_cached_accs
                                )
                            elif mode_vn == 3: # use score
                                _keys = (
                                    f'{int(score // 1000)}k'
                                    for score in glob.config.pp_cached_scores
                                )

                            pp_cache = bmap.pp_cache[mode_vn][mods]
                            msg = ' | '.join([
                                f'{k}: {pp:,.2f}pp'
                                for k, pp in zip(_keys, pp_cache)
                            ])
                    else:
                        msg = 'Could not find map.'

                        # time out their previous /np
                        p.last_np['timeout'] = 0

                    p.send(msg, sender=t)

        else:
            # target is not bot, send the message normally if online
            if t.online:
                t.send(msg, sender=p)
            else:
                # inform user they're offline, but
                # will receive the mail @ next login.
                p.enqueue(packets.notification(
                    f'{t.name} is currently offline, but will '
                    'receive your messsage on their next login.'
                ))

            # insert mail into db,
            # marked as unread.
            await glob.db.execute(
                'INSERT INTO `mail` '
                '(`from_id`, `to_id`, `msg`, `time`) '
                'VALUES (%s, %s, %s, UNIX_TIMESTAMP())',
                [p.id, t.id, msg]
            )

        await p.update_latest_activity()
        log(f'{p} @ {t}: {msg}', Ansi.LCYAN, fd='.data/logs/chat.log')

@register
class LobbyPart(BanchoPacket, type=Packets.OSU_PART_LOBBY):
    async def handle(self, p: Player) -> None:
        p.in_lobby = False

@register
class LobbyJoin(BanchoPacket, type=Packets.OSU_JOIN_LOBBY):
    async def handle(self, p: Player) -> None:
        p.in_lobby = True

        for m in glob.matches:
            if m is not None:
                p.enqueue(packets.newMatch(m))

@register
class MatchCreate(BanchoPacket, type=Packets.OSU_CREATE_MATCH):
    match: osuTypes.match

    async def handle(self, p: Player) -> None:
        # TODO: match validation..?
        if p.restricted:
            p.enqueue(
                packets.matchJoinFail() +
                packets.notification(
                    'Multiplayer is not available while restricted.'
                )
            )
            return

        if p.silenced:
            p.enqueue(
                packets.matchJoinFail() +
                packets.notification(
                    'Multiplayer is not available while silenced.'
                )
            )
            return

        if not glob.matches.append(self.match):
            # failed to create match (match slots full).
            p.send_bot('Failed to create match (no slots available).')
            p.enqueue(packets.matchJoinFail())
            return

        # create the channel and add it
        # to the global channel list as
        # an instanced channel.
        chan = Channel(
            name = f'#multi_{self.match.id}',
            topic = f"MID {self.match.id}'s multiplayer channel.",
            auto_join = False,
            instance = True
        )

        glob.channels.append(chan)
        self.match.chat = chan

        await p.update_latest_activity()
        p.join_match(self.match, self.match.passwd)

        self.match.chat.send_bot(f'Match created by {p.name}.')
        log(f'{p} created a new multiplayer match.')

async def check_menu_option(p: Player, key: int):
    if key not in p.menu_options:
        return

    opt = p.menu_options[key]

    if time.time() > opt['timeout']:
        # the option has expired
        del p.menu_options[key]
        return

    # we have a menu option, call it.
    await opt['callback']()

    if not opt['reusable']:
        del p.menu_options[key]

@register
class MatchJoin(BanchoPacket, type=Packets.OSU_JOIN_MATCH):
    match_id: osuTypes.i32
    match_passwd: osuTypes.string

    async def handle(self, p: Player) -> None:
        if not 0 <= self.match_id < 64:
            if self.match_id >= 64:
                # NOTE: this function is unrelated to mp.
                await check_menu_option(p, self.match_id)

            p.enqueue(packets.matchJoinFail())
            return

        if not (m := glob.matches[self.match_id]):
            log(f'{p} tried to join a non-existant mp lobby?')
            p.enqueue(packets.matchJoinFail())
            return

        if p.restricted:
            p.enqueue(
                packets.matchJoinFail() +
                packets.notification(
                    'Multiplayer is not available while restricted.'
                )
            )
            return

        if p.silenced:
            p.enqueue(
                packets.matchJoinFail() +
                packets.notification(
                    'Multiplayer is not available while silenced.'
                )
            )
            return

        await p.update_latest_activity()
        p.join_match(m, self.match_passwd)

@register
class MatchPart(BanchoPacket, type=Packets.OSU_PART_MATCH):
    async def handle(self, p: Player) -> None:
        await p.update_latest_activity()
        p.leave_match()

@register
class MatchChangeSlot(BanchoPacket, type=Packets.OSU_MATCH_CHANGE_SLOT):
    slot_id: osuTypes.i32

    async def handle(self, p: Player) -> None:
        if not (m := p.match):
            return

        # read new slot ID
        if not 0 <= self.slot_id < 16:
            return

        if m.slots[self.slot_id].status != SlotStatus.open:
            log(f'{p} tried to move into non-open slot.', Ansi.LYELLOW)
            return

        # swap with current slot.
        s = m.get_slot(p)
        m.slots[self.slot_id].copy_from(s)
        s.reset()

        m.enqueue_state() # technically not needed for host?

@register
class MatchReady(BanchoPacket, type=Packets.OSU_MATCH_READY):
    async def handle(self, p: Player) -> None:
        if not (m := p.match):
            return

        m.get_slot(p).status = SlotStatus.ready
        m.enqueue_state(lobby=False)

@register
class MatchLock(BanchoPacket, type=Packets.OSU_MATCH_LOCK):
    slot_id: osuTypes.i32

    async def handle(self, p: Player) -> None:
        if not (m := p.match):
            return

        if p is not m.host:
            log(f'{p} attempted to lock match as non-host.', Ansi.LYELLOW)
            return

        # read new slot ID
        if not 0 <= self.slot_id < 16:
            return

        slot = m.slots[self.slot_id]

        if slot.status == SlotStatus.locked:
            slot.status = SlotStatus.open
        else:
            if slot.player is m.host:
                # don't allow the match host to kick
                # themselves by clicking their crown
                return

            if slot.player:
                # uggggggh i hate trusting the osu! client
                # man why is it designed like this
                # TODO: probably going to end up changing
                ... #slot.reset()

            slot.status = SlotStatus.locked

        m.enqueue_state()

@register
class MatchChangeSettings(BanchoPacket, type=Packets.OSU_MATCH_CHANGE_SETTINGS):
    new: osuTypes.match

    async def handle(self, p: Player) -> None:
        if not (m := p.match):
            return

        if p is not m.host:
            log(f'{p} attempted to change settings as non-host.', Ansi.LYELLOW)
            return

        if self.new.freemods != m.freemods:
            # freemods status has been changed.
            m.freemods = self.new.freemods

            if self.new.freemods:
                # match mods -> active slot mods.
                for s in m.slots:
                    if s.status & SlotStatus.has_player:
                        # the slot takes any non-speed
                        # changing mods from the match.
                        s.mods = m.mods & ~SPEED_CHANGING_MODS

                # keep only speed-changing mods.
                m.mods &= SPEED_CHANGING_MODS
            else:
                # host mods -> match mods.
                host = m.get_host_slot() # should always exist
                # the match keeps any speed-changing mods,
                # and also takes any mods the host has enabled.
                m.mods &= SPEED_CHANGING_MODS
                m.mods |= host.mods

                for s in m.slots:
                    if s.status & SlotStatus.has_player:
                        s.mods = Mods.NOMOD

        if self.new.map_id == -1:
            # map being changed, unready players.
            m.unready_players(expected=SlotStatus.ready)
            m.prev_map_id = m.map_id
        elif m.map_id == -1 and m.prev_map_id != self.new.map_id:
            # new map has been chosen, send to match chat.
            m.chat.send_bot(f'Selected: {self.new.map_embed}.')

        # copy map & basic match info
        if self.new.map_md5 != m.map_md5:
            # map changed, check if we have it server-side.
            bmap = await Beatmap.from_md5(self.new.map_md5)

            if bmap:
                m.map_id = bmap.id
                m.map_md5 = bmap.md5
                m.map_name = bmap.full
                m.mode = bmap.mode
            else:
                m.map_id = self.new.map_id
                m.map_md5 = self.new.map_md5
                m.map_name = self.new.map_name
                m.mode = self.new.mode

        if m.team_type != self.new.team_type:
            # if theres currently a scrim going on, only allow
            # team type to change by using the !mp teams command.
            if m.is_scrimming:
                _team = (
                    'head-to-head', 'tag-coop',
                    'team-vs', 'tag-team-vs'
                )[self.new.team_type]

                msg = ('Changing team type while scrimming will reset '
                       'the overall score - to do so, please use the '
                       f'!mp teams {_team} command.')
                m.chat.send_bot(msg)
            else:
                # find the new appropriate default team.
                # defaults are (ffa: neutral, teams: red).
                if self.new.team_type in (MatchTeamTypes.head_to_head,
                                          MatchTeamTypes.tag_coop):
                    new_t = MatchTeams.neutral
                else:
                    new_t = MatchTeams.red

                # change each active slots team to
                # fit the correspoding team type.
                for s in m.slots:
                    if s.status & SlotStatus.has_player:
                        s.team = new_t

                # change the matches'.
                m.team_type = self.new.team_type

        if m.win_condition != self.new.win_condition:
            # win condition changing; if `use_pp_scoring`
            # is enabled, disable it. always use new cond.
            if m.use_pp_scoring:
                m.use_pp_scoring = False

            m.win_condition = self.new.win_condition

        m.name = self.new.name

        m.enqueue_state()

@register
class MatchStart(BanchoPacket, type=Packets.OSU_MATCH_START):
    async def handle(self, p: Player) -> None:
        if not (m := p.match):
            return

        if p is not m.host:
            log(f'{p} attempted to start match as non-host.', Ansi.LYELLOW)
            return

        m.start()

@register
class MatchScoreUpdate(BanchoPacket, type=Packets.OSU_MATCH_SCORE_UPDATE):
    play_data: osuTypes.raw

    async def handle(self, p: Player) -> None:
        # this runs very frequently in matches,
        # so it's written to run pretty quick.

        if not (m := p.match):
            return

        # if scorev2 is enabled, read an extra 8 bytes.
        buf = bytearray(b'0\x00\x00')
        buf += len(self.play_data).to_bytes(4, 'little')
        buf += self.play_data
        buf[11] = m.get_slot_id(p)

        m.enqueue(bytes(buf), lobby=False)

@register
class MatchComplete(BanchoPacket, type=Packets.OSU_MATCH_COMPLETE):
    async def handle(self, p: Player) -> None:
        if not (m := p.match):
            return

        m.get_slot(p).status = SlotStatus.complete

        # check if there are any players that haven't finished.
        if any([s.status == SlotStatus.playing for s in m.slots]):
            return

        # find any players just sitting in the multi room
        # that have not been playing the map; they don't
        # need to know all the players have completed, only
        # the ones who are playing (just new match info).
        not_playing = [s.player.id for s in m.slots
                       if s.status & SlotStatus.has_player
                       and s.status != SlotStatus.complete]

        was_playing = [s for s in m.slots if s.player
                       and s.player.id not in not_playing]

        m.unready_players(expected=SlotStatus.complete)

        m.in_progress = False
        m.enqueue(packets.matchComplete(), lobby=False, immune=not_playing)
        m.enqueue_state()

        if m.is_scrimming:
            # determine winner, update match points & inform players.
            asyncio.create_task(m.update_matchpoints(was_playing))

@register
class MatchChangeMods(BanchoPacket, type=Packets.OSU_MATCH_CHANGE_MODS):
    mods: osuTypes.i32

    async def handle(self, p: Player) -> None:
        if not (m := p.match):
            return

        if m.freemods:
            if p is m.host:
                # allow host to set speed-changing mods.
                m.mods = self.mods & SPEED_CHANGING_MODS

            # set slot mods
            m.get_slot(p).mods = self.mods & ~SPEED_CHANGING_MODS
        else:
            if p is not m.host:
                log(f'{p} attempted to change mods as non-host.', Ansi.LYELLOW)
                return

            # not freemods, set match mods.
            m.mods = self.mods

        m.enqueue_state()

def is_playing(slot: Slot) -> bool:
    return (
        slot.status == SlotStatus.playing and
        not slot.loaded
    )

@register
class MatchLoadComplete(BanchoPacket, type=Packets.OSU_MATCH_LOAD_COMPLETE):
    async def handle(self, p: Player) -> None:
        if not (m := p.match):
            return

        # our player has loaded in and is ready to play.
        m.get_slot(p).loaded = True

        # check if all players are loaded,
        # if so, tell all players to begin.
        if not any(map(is_playing, m.slots)):
            m.enqueue(packets.matchAllPlayerLoaded(), lobby=False)

@register
class MatchNoBeatmap(BanchoPacket, type=Packets.OSU_MATCH_NO_BEATMAP):
    async def handle(self, p: Player) -> None:
        if not (m := p.match):
            return

        m.get_slot(p).status = SlotStatus.no_map
        m.enqueue_state(lobby=False)

@register
class MatchNotReady(BanchoPacket, type=Packets.OSU_MATCH_NOT_READY):
    async def handle(self, p: Player) -> None:
        if not (m := p.match):
            return

        m.get_slot(p).status = SlotStatus.not_ready
        m.enqueue_state(lobby=False)

@register
class MatchFailed(BanchoPacket, type=Packets.OSU_MATCH_FAILED):
    async def handle(self, p: Player) -> None:
        if not (m := p.match):
            return

        # find the player's slot id, and enqueue that
        # they've failed to all other players in the match.
        m.enqueue(packets.matchPlayerFailed(m.get_slot_id(p)), lobby=False)

@register
class MatchHasBeatmap(BanchoPacket, type=Packets.OSU_MATCH_HAS_BEATMAP):
    async def handle(self, p: Player) -> None:
        if not (m := p.match):
            return

        m.get_slot(p).status = SlotStatus.not_ready
        m.enqueue_state(lobby=False)

@register
class MatchSkipRequest(BanchoPacket, type=Packets.OSU_MATCH_SKIP_REQUEST):
    async def handle(self, p: Player) -> None:
        if not (m := p.match):
            return

        m.get_slot(p).skipped = True
        m.enqueue(packets.matchPlayerSkipped(p.id))

        for s in m.slots:
            if s.status == SlotStatus.playing and not s.skipped:
                return

        # all users have skipped, enqueue a skip.
        m.enqueue(packets.matchSkip(), lobby=False)

@register(restricted=True)
class ChannelJoin(BanchoPacket, type=Packets.OSU_CHANNEL_JOIN):
    name: osuTypes.string

    async def handle(self, p: Player) -> None:
        if self.name == '#highlight':
            return

        c = glob.channels[self.name]

        if not c or not p.join_channel(c):
            log(f'{p} failed to join {self.name}.', Ansi.LYELLOW)
            return

@register
class MatchTransferHost(BanchoPacket, type=Packets.OSU_MATCH_TRANSFER_HOST):
    slot_id: osuTypes.i32

    async def handle(self, p: Player) -> None:
        if not (m := p.match):
            return

        if p is not m.host:
            log(f'{p} attempted to transfer host as non-host.', Ansi.LYELLOW)
            return

        # read new slot ID
        if not 0 <= self.slot_id < 16:
            return

        if not (t := m[self.slot_id].player):
            log(f'{p} tried to transfer host to an empty slot?')
            return

        m.host = t
        m.host.enqueue(packets.matchTransferHost())
        m.enqueue_state()

@register
class TourneyMatchInfoRequest(BanchoPacket, type=Packets.OSU_TOURNAMENT_MATCH_INFO_REQUEST):
    match_id: osuTypes.i32

    async def handle(self, p: Player) -> None:
        if not 0 <= self.match_id < 64:
            return # invalid match id

        if not p.priv & Privileges.Donator:
            return # insufficient privs

        if not (m := glob.matches[self.match_id]):
            return # match not found

        p.enqueue(packets.updateMatch(m, send_pw=False))

@register
class TourneyMatchJoinChannel(BanchoPacket, type=Packets.OSU_TOURNAMENT_JOIN_MATCH_CHANNEL):
    match_id: osuTypes.i32

    async def handle(self, p: Player) -> None:
        if not 0 <= self.match_id < 64:
            return # invalid match id

        if not p.priv & Privileges.Donator:
            return # insufficient privs

        if not (m := glob.matches[self.match_id]):
            return # match not found

        for s in m.slots:
            if s.player is not None:
                if p.id == s.player.id:
                    return # playing in the match

        # attempt to join match chan
        if p.join_channel(m.chat):
            m.tourney_clients.add(p.id)

@register
class TourneyMatchLeaveChannel(BanchoPacket, type=Packets.OSU_TOURNAMENT_LEAVE_MATCH_CHANNEL):
    match_id: osuTypes.i32

    async def handle(self, p: Player) -> None:
        if not 0 <= self.match_id < 64:
            return # invalid match id

        if not p.priv & Privileges.Donator:
            return # insufficient privs

        if not (m := glob.matches[self.match_id]):
            return # match not found

        # attempt to join match chan
        p.leave_channel(m.chat)
        m.tourney_clients.remove(p.id)

@register
class FriendAdd(BanchoPacket, type=Packets.OSU_FRIEND_ADD):
    user_id: osuTypes.i32

    async def handle(self, p: Player) -> None:
        if not (t := glob.players.get(id=self.user_id)):
            log(f'{p} tried to add a user who is not online! ({self.user_id})')
            return

        if t is glob.bot:
            return

        if t.id in p.blocks:
            p.blocks.remove(t.id)

        await p.update_latest_activity()
        await p.add_friend(t)

@register
class FriendRemove(BanchoPacket, type=Packets.OSU_FRIEND_REMOVE):
    user_id: osuTypes.i32

    async def handle(self, p: Player) -> None:
        if not (t := glob.players.get(id=self.user_id)):
            log(f'{p} tried to remove a user who is not online! ({self.user_id})')
            return

        if t is glob.bot:
            return

        await p.update_latest_activity()
        await p.remove_friend(t)

@register
class MatchChangeTeam(BanchoPacket, type=Packets.OSU_MATCH_CHANGE_TEAM):
    async def handle(self, p: Player) -> None:
        if not (m := p.match):
            return

        # toggle team
        s = m.get_slot(p)
        if s.team == MatchTeams.blue:
            s.team = MatchTeams.red
        else:
            s.team = MatchTeams.blue

        m.enqueue_state(lobby=False)

@register(restricted=True)
class ChannelPart(BanchoPacket, type=Packets.OSU_CHANNEL_PART):
    name: osuTypes.string

    async def handle(self, p: Player) -> None:
        if self.name == '#highlight':
            return

        c = glob.channels[self.name]

        if not c:
            log(f'{p} failed to leave {self.name}.', Ansi.LYELLOW)
            return

        if p not in c:
            # user not in chan
            return

        # leave the chan server-side.
        p.leave_channel(c)

@register(restricted=True)
class ReceiveUpdates(BanchoPacket, type=Packets.OSU_RECEIVE_UPDATES):
    value: osuTypes.i32

    async def handle(self, p: Player) -> None:
        if not 0 <= self.value < 3:
            log(f'{p} tried to set his presence filter to {self.value}?')
            return

        p.pres_filter = PresenceFilter(self.value)

@register
class SetAwayMessage(BanchoPacket, type=Packets.OSU_SET_AWAY_MESSAGE):
    msg: osuTypes.message

    async def handle(self, p: Player) -> None:
        p.away_msg = self.msg.msg

@register(restricted=True)
class StatsRequest(BanchoPacket, type=Packets.OSU_USER_STATS_REQUEST):
    user_ids: osuTypes.i32_list

    async def handle(self, p: Player) -> None:
        unrestrcted_ids = [p.id for p in glob.players.unrestricted]
        is_online = lambda o: o in unrestrcted_ids and o != p.id

        for online in filter(is_online, self.user_ids):
            if t := glob.players.get(id=online):
                p.enqueue(packets.userStats(t))

@register
class MatchInvite(BanchoPacket, type=Packets.OSU_MATCH_INVITE):
    user_id: osuTypes.i32

    async def handle(self, p: Player) -> None:
        if not p.match:
            return

        if not (t := glob.players.get(id=self.user_id)):
            log(f'{p} tried to invite a user who is not online! ({self.user_id})')
            return

        if t is glob.bot:
            p.send_bot("I'm too busy!")
            return

        t.enqueue(packets.matchInvite(p, t.name))
        await p.update_latest_activity()

        log(f'{p} invited {t} to their match.')

@register
class MatchChangePassword(BanchoPacket, type=Packets.OSU_MATCH_CHANGE_PASSWORD):
    match: osuTypes.match

    async def handle(self, p: Player) -> None:
        if not (m := p.match):
            return

        if p is not m.host:
            log(f'{p} attempted to change pw as non-host.', Ansi.LYELLOW)
            return

        m.passwd = self.match.passwd
        m.enqueue_state()

@register
class UserPresenceRequest(BanchoPacket, type=Packets.OSU_USER_PRESENCE_REQUEST):
    user_ids: osuTypes.i32_list

    async def handle(self, p: Player) -> None:
        for pid in self.user_ids:
            if t := glob.players.get(id=pid):
                p.enqueue(packets.userPresence(t))

@register
class UserPresenceRequestAll(BanchoPacket, type=Packets.OSU_USER_PRESENCE_REQUEST_ALL):
    async def handle(self, p: Player) -> None:
        # XXX: this only sends when the client can see > 256 players,
        # so this probably won't have much use for private servers.

        # NOTE: i'm not exactly sure how bancho implements this and whether
        # i'm supposed to filter the users presences to send back with the
        # player's presence filter; i can add it in the future perhaps.
        for t in glob.players.unrestricted:
            if p is not t:
                p.enqueue(packets.userPresence(t))

@register
class ToggleBlockingDMs(BanchoPacket, type=Packets.OSU_TOGGLE_BLOCK_NON_FRIEND_DMS):
    value: osuTypes.i32

    async def handle(self, p: Player) -> None:
        p.pm_private = self.value == 1

        await p.update_latest_activity()<|MERGE_RESOLUTION|>--- conflicted
+++ resolved
@@ -610,21 +610,14 @@
         p.bancho_priv | ClientPrivileges.Supporter
     )
 
-<<<<<<< HEAD
     data += packets.notification('Welcome back to the Sakuru.pw!\n'
                                 f'Current build: v{glob.version}')
-=======
-    data += packets.notification(
-        'Welcome back to the gulag!\n'
-        f'Current build: v{glob.version}'
-    )
 
     if not glob.has_internet:
         data += packets.notification(
             'The server is currently running in offline mode; '
             'some features will be unavailble.'
         )
->>>>>>> ec791a44
 
     # send all channel info.
     for c in glob.channels:
