--- conflicted
+++ resolved
@@ -476,12 +476,7 @@
                     data = packets.userID(-1) + \
                            packets.notification('User already logged in.')
 
-<<<<<<< HEAD
-                log(f'User {username} tried to login but he is already logged in.', Ansi.LRED)
-                return data, 'no'
-=======
                     return data, 'no'
->>>>>>> 34cd2195
 
     await db_cursor.execute(
         'SELECT id, name, priv, pw_bcrypt, '
@@ -631,12 +626,8 @@
         p.bancho_priv | ClientPrivileges.Supporter
     )
 
-<<<<<<< HEAD
     data += packets.notification('Welcome back to the Sakuru.pw!\n'
                                 f'Current build: v{glob.version}')
-=======
-    data += WELCOME_NOTIFICATION
->>>>>>> 34cd2195
 
     if not glob.has_internet:
         data += OFFLINE_NOTIFICATION
@@ -705,18 +696,6 @@
         # if db_cursor.rowcount != 0:
         #     sent_to = set() # ids
 
-<<<<<<< HEAD
-        #     for msg in db_cursor:
-        #         if msg['from'] not in sent_to:
-        #             data += packets.sendMessage(
-        #                 sender=msg['from'], msg='Unread messages',
-        #                 recipient=msg['to'], sender_id=msg['from_id']
-        #             )
-        #             sent_to.add(msg['from'])
-
-        #         msg_time = dt.fromtimestamp(msg['time'])
-        #         msg_ts = f'[{msg_time:%a %b %d @ %H:%M%p}] {msg["msg"]}'
-=======
             async for msg in db_cursor:
                 if msg['from'] not in sent_to:
                     data += packets.sendMessage(
@@ -727,7 +706,6 @@
 
                 msg_time = datetime.fromtimestamp(msg['time'])
                 msg_ts = f'[{msg_time:%a %b %d @ %H:%M%p}] {msg["msg"]}'
->>>>>>> 34cd2195
 
         #         data += packets.sendMessage(
         #             sender=msg['from'], msg=msg_ts,
