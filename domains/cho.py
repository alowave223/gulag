--- conflicted
+++ resolved
@@ -519,21 +519,6 @@
         clan_priv = ClanPrivileges(user_info.pop('clan_priv'))
     else:
         del user_info['clan_id']
-<<<<<<< HEAD
-        del user_info['clan_rank']
-        clan = clan_rank = None
-
-    # user_info: {id, name, priv, pw_bcrypt, silence_end}
-    p = Player.login(user_info, utc_offset=utc_offset,
-                     osu_ver=osu_ver, pm_private=pm_private,
-                     login_time=login_time, clan=clan,
-                     clan_rank=clan_rank)
-
-    data = bytearray(packets.userID(p.id))
-    data += packets.protocolVersion(19)
-    data += packets.banchoPrivileges(p.bancho_priv)
-    data += packets.notification('Welcome back to the Sakuru.pw!\n'
-=======
         del user_info['clan_priv']
         clan = clan_priv = None
 
@@ -571,7 +556,6 @@
     )
 
     data += packets.notification('Welcome back to the gulag!\n'
->>>>>>> 62ab1361
                                 f'Current build: v{glob.version}')
 
     # send all channel info.
