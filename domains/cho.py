# -*- coding: utf-8 -*-

import asyncio
import re
import time
from datetime import datetime as dt
from datetime import timedelta as td
from typing import Callable
from typing import Union

import bcrypt
from cmyui import Connection
from cmyui import Domain
from cmyui.logging import log
from cmyui.logging import Ansi
from cmyui.logging import AnsiRGB
from cmyui.utils import _isdecimal
from cmyui.discord import Webhook

import packets
import utils.misc
from constants import commands
from constants import regexes
from constants.gamemodes import GameMode
from constants.mods import Mods
from constants.mods import SPEED_CHANGING_MODS
from constants.privileges import ClientPrivileges
from constants.privileges import Privileges
from constants.types import osuTypes
from objects import glob
from objects.beatmap import Beatmap
from objects.channel import Channel
from objects.clan import ClanPrivileges

from objects.match import MatchTeams
from objects.match import MatchTeamTypes
from objects.match import Slot
from objects.match import SlotStatus
from objects.player import Action
from objects.player import Player
from objects.player import PresenceFilter
from packets import BanchoPacket
from packets import BanchoPacketReader
from packets import Packets

""" Bancho: handle connections from the osu! client """

BASE_DOMAIN = glob.config.domain
_domain_escaped = BASE_DOMAIN.replace('.', r'\.')
domain = Domain(re.compile(rf'^c[e4-6]?\.(?:{_domain_escaped})$'))

@domain.route('/')
async def bancho_http_handler(conn: Connection) -> bytes:
    """Handle a request from a web browser."""
    packets = glob.bancho_packets['all']

    return b'<!DOCTYPE html>' + '<br>'.join((
        f'Running gulag v{glob.version}',
        f'Players online: {len(glob.players) - 1}',
        '',
        f'<b>Packets handled ({len(packets)})</b>',
        '<br>'.join([f'{p.name} ({p.value})' for p in packets])
    )).encode()

@domain.route('/', methods=['POST'])
async def bancho_handler(conn: Connection) -> bytes:
    ip = conn.headers['X-Real-IP']

    if (
        'User-Agent' not in conn.headers or
        conn.headers['User-Agent'] != 'osu!'
    ):
        url = f'{conn.cmd} {conn.headers["Host"]}{conn.path}'
        log(f'[{ip}] {url} missing user-agent.', Ansi.LRED)
        return

    # check for 'osu-token' in the headers.
    # if it's not there, this is a login request.

    if 'osu-token' not in conn.headers:
        # login is a bit of a special case,
        # so we'll handle it separately.
        async with glob.players._lock:
            resp, token = await login(conn.body, ip)

        conn.resp_headers['cho-token'] = token
        return resp

    # get the player from the specified osu token.
    player = glob.players.get(token=conn.headers['osu-token'])

    if not player:
        # token not found; chances are that we just restarted
        # the server - tell their client to reconnect immediately.
        return packets.notification('Server has restarted.') + \
               packets.restartServer(0) # send 0ms since server is up

    # restricted users may only use certain packet handlers.
    if not player.restricted:
        packet_map = glob.bancho_packets['all']
    else:
        packet_map = glob.bancho_packets['restricted']

    # bancho connections can be comprised of multiple packets;
    # our reader is designed to iterate through them individually,
    # allowing logic to be implemented around the actual handler.

    # NOTE: the reader will internally discard any
    # packets whose logic has not been defined.
    packets_read = []
    for packet in BanchoPacketReader(conn.body, packet_map):
        await packet.handle(player)
        packets_read.append(packet.type)

    if glob.app.debug:
        packets_str = ', '.join([p.name for p in packets_read]) or 'None'
        log(f'[BANCHO] {player} | {packets_str}.', AnsiRGB(0xff68ab))

    player.last_recv_time = time.time()
    conn.resp_headers['Content-Type'] = 'text/html; charset=UTF-8'
    return player.dequeue() or b''

""" Packet logic """

# restricted users are able to
# access many less packet handlers.
glob.bancho_packets = {
    'all': {},
    'restricted': {}
}

def register(restricted: Union[bool, Callable] = False) -> Callable:
    """Register a handler in `glob.bancho_packets`."""
    def wrapper(cls: BanchoPacket) -> Callable:
        new_entry = {cls.type: cls}

        if restricted:
            glob.bancho_packets['restricted'] |= new_entry
        glob.bancho_packets['all'] |= new_entry
        return cls

    if callable(restricted):
        # packet class passed right in
        _cls, restricted = restricted, False
        return wrapper(_cls)
    return wrapper

@register(restricted=True)
class Ping(BanchoPacket, type=Packets.OSU_PING):
    async def handle(self, p: Player) -> None:
        pass # ping be like

@register(restricted=True)
class ChangeAction(BanchoPacket, type=Packets.OSU_CHANGE_ACTION):
    action: osuTypes.u8
    info_text: osuTypes.string
    map_md5: osuTypes.string
    mods: osuTypes.u32
    mode: osuTypes.u8
    map_id: osuTypes.i32

    async def handle(self, p: Player) -> None:
        # update the user's status.
        p.status.action = Action(self.action)
        p.status.info_text = self.info_text
        p.status.map_md5 = self.map_md5
        p.status.mods = Mods(self.mods)

        if p.status.mods & Mods.RELAX:
            self.mode += 4
        elif p.status.mods & Mods.AUTOPILOT:
            self.mode = 7

        p.status.mode = GameMode(self.mode)
        p.status.map_id = self.map_id

        # broadcast it to all online players.
        if not p.restricted:
            glob.players.enqueue(packets.userStats(p))

@register
class SendMessage(BanchoPacket, type=Packets.OSU_SEND_PUBLIC_MESSAGE):
    msg: osuTypes.message

    async def handle(self, p: Player) -> None:
        if p.silenced:
            log(f'{p} sent a message while silenced.', Ansi.LYELLOW)
            return

        # remove leading/trailing whitespace
        msg = self.msg.msg.strip()
        recipient = self.msg.recipient

        if recipient == '#highlight':
            return
        elif recipient == '#spectator':
            if p.spectating:
                # we are spectating someone
                spec_id = p.spectating.id
            elif p.spectators:
                # we are being spectated
                spec_id = p.id
            else:
                return

            t_chan = glob.channels[f'#spec_{spec_id}']
        elif recipient == '#multiplayer':
            if not p.match:
                # they're not in a match?
                return

            t_chan = p.match.chat
        else:
            t_chan = glob.channels[recipient]

        if not t_chan:
            log(f'{p} wrote to non-existent {recipient}.', Ansi.LYELLOW)
            return

        if p.priv & t_chan.write_priv != t_chan.write_priv:
            log(f'{p} wrote to {recipient} with insufficient privileges.')
            return

        # limit message length to 2k chars
        # perhaps this could be dangerous with !py..?
        if len(msg) > 2000:
            msg = f'{msg[:2000]}... (truncated)'
            p.enqueue(packets.notification(
                'Your message was truncated\n'
                '(exceeded 2000 characters).'
            ))

        cmd = (msg.startswith(glob.config.command_prefix) and
               await commands.process_commands(p, t_chan, msg))

        if cmd:
            # a command was triggered.
            if not cmd['hidden']:
                t_chan.send(msg, sender=p)
                if 'resp' in cmd:
                    t_chan.send_bot(cmd['resp'])
            else:
                staff = glob.players.staff
                t_chan.send_selective(
                    msg = msg,
                    sender = p,
                    recipients = staff - {p}
                )
                if 'resp' in cmd:
                    t_chan.send_selective(
                        msg = cmd['resp'],
                        sender = glob.bot,
                        recipients = staff | {p}
                    )

        else:
            # no commands were triggered

            # check if the user is /np'ing a map.
            # even though this is a public channel,
            # we'll update the player's last np stored.
            if match := regexes.now_playing.match(msg):
                # the player is /np'ing a map.
                # save it to their player instance
                # so we can use this elsewhere owo..
                bmap = await Beatmap.from_bid(int(match['bid']))

                if bmap:
                    # parse mode_vn int from regex
                    if match['mode_vn'] is not None:
                        mode_vn = {
                            'Taiko': 1,
                            'CatchTheBeat': 2,
                            'osu!mania': 3
                        }[match['mode_vn']]
                    else:
                        # use player mode if not specified
                        mode_vn = p.status.mode.as_vanilla

                    p.last_np = {
                        'bmap': bmap,
                        'mode_vn': mode_vn,
                        'timeout': time.time() + 300 # 5mins
                    }
                else:
                    # time out their previous /np
                    p.last_np['timeout'] = 0

            t_chan.send(msg, sender=p)

        await p.update_latest_activity()
        log(f'{p} @ {t_chan}: {msg}', Ansi.LCYAN, fd='.data/logs/chat.log')

@register(restricted=True)
class Logout(BanchoPacket, type=Packets.OSU_LOGOUT):
    _: osuTypes.i32 # pretty awesome design on osu!'s end :P

    async def handle(self, p: Player) -> None:
        if (time.time() - p.login_time) < 1:
            # osu! has a weird tendency to log out immediately after login.
            # i've tested the times and they're generally 300-800ms, so
            # we'll block any logout request within 1 second from login.
            return

        p.logout()

        await p.update_latest_activity()

@register(restricted=True)
class StatsUpdateRequest(BanchoPacket, type=Packets.OSU_REQUEST_STATUS_UPDATE):
    async def handle(self, p: Player) -> None:
        p.enqueue(packets.userStats(p))

# Some messages to send on welcome/restricted/etc.
# TODO: these should probably be moved to the config.
WELCOME_MSG = '\n'.join((
    f"Welcome to {BASE_DOMAIN}.",
    "To see a list of commands, use !help.",
    "We have a public (Discord)[https://discord.gg/N7NVbrJDcx]!",
    "Enjoy the server!"
))

RESTRICTED_MSG = (
    'Your account is currently in restricted mode. '
    'If you believe this is a mistake, or have waited a period '
    'greater than 1 months, you may appeal via the form on the [site](https://sakuru.pw/doc/appeal).'
)

async def login(body: bytes, ip: str) -> tuple[bytes, str]:
    """\
    Login has no specific packet, but happens when the osu!
    client sends a request without an 'osu-token' header.

    Some notes:
      this must be called with glob.players._lock held.
      we return a tuple of (response_bytes, user_token) on success.

    Request format:
      username\npasswd_md5\nosu_ver|utc_offset|display_city|client_hashes|pm_private\n

    Response format:
      Packet 5 (userid), with ID:
      -1: authentication failed
      -2: old client
      -3: banned
      -4: banned
      -5: error occurred
      -6: needs supporter
      -7: password reset
      -8: requires verification
      other: valid id, logged in
    """

    """ Parse data and verify the request is legitimate. """

    if len(split := body.decode().split('\n')[:-1]) != 3:
        log(f'Invalid login request from {ip}.', Ansi.LRED)
        return # invalid request

    username = split[0]
    pw_md5 = split[1].encode()

    if len(client_info := split[2].split('|')) != 5:
        return # invalid request

    osu_ver_str = client_info[0]

    if not (r := regexes.osu_ver.match(osu_ver_str)):
        return # invalid request

    # quite a bit faster than using dt.strptime.
    osu_ver_dt = dt(
        year = int(r['ver'][0:4]),
        month = int(r['ver'][4:6]),
        day = int(r['ver'][6:8])
    )

    osu_ver_stream = r['stream'] or 'stable'
    using_tourney_client = osu_ver_stream == 'tourney'

    # disallow the login if their osu! client is older
    # than two months old, forcing an update re-check.
    # NOTE: this is disabled on debug since older clients
    #       can sometimes be quite useful when testing.
    if not glob.app.debug:
<<<<<<< HEAD
        if osu_ver < (dt.now() - td(60)):
            log(f'User {username} tried to login with old version of osu! ({r["ver"]})', Ansi.LRED)
=======
        if osu_ver_dt < (dt.now() - td(60)):
>>>>>>> 8fa45661
            return (packets.versionUpdateForced() +
                    packets.userID(-2)), 'no'

    # ensure utc_offset is a number (negative inclusive).
    if not _isdecimal(client_info[1], _negative=True):
        log(f'User {username} tried to login with bad utc_offset ({client_info[1]})', Ansi.LRED)
        return # invalid request

    utc_offset = int(client_info[1])
    #display_city = client_info[2] == '1'

    # Client hashes contain a few values useful to us.
    # [0]: md5(osu path)
    # [1]: adapters (network physical addresses delimited by '.')
    # [2]: md5(adapters)
    # [3]: md5(uniqueid) (osu! uninstall id)
    # [4]: md5(uniqueid2) (disk signature/serial num)
    if len(client_hashes := client_info[3].split(':')[:-1]) != 5:
        log(f'User {username} tried to login with bad client_hashes', Ansi.LRED)
        return # invalid request

    is_wine = client_hashes.pop(1) == 'runningunderwine'

    pm_private = client_info[4] == '1'

    """ Parsing complete, now check the given data. """

    login_time = time.time()

    if not using_tourney_client:
        # Check if the player is already online
        if (
            (p := glob.players.get(name=username)) and
            not p.tourney_client
        ):
            if (login_time - p.last_recv_time) > 10:
                # if the current player obj online hasn't
                # pinged the server in > 10 seconds, log
                # them out and login the new user.
                p.logout()
            else:
                # the user is currently online, send back failure.
                data = packets.userID(-1) + \
                       packets.notification('User already logged in.')

                log(f'User {username} tried to login but he is already logged in.', Ansi.LRED)
                return data, 'no'

    user_info = await glob.db.fetch(
        'SELECT id, name, priv, pw_bcrypt, '
        'silence_end, clan_id, clan_priv, api_key '
        'FROM users WHERE safe_name = %s',
        [utils.misc.make_safe_name(username)]
    )

    if not user_info:
        # no account by this name exists.
<<<<<<< HEAD
        log(f'User {username} tried to login but his account doesn\'t exists.', Ansi.LRED)
        return packets.userID(-1), 'no'

    tourney_privs = int(Privileges.Normal | Privileges.Donator)
=======
        return (packets.notification(f'{BASE_DOMAIN}: Unknown username') +
                packets.userID(-1)), 'no'
>>>>>>> 8fa45661

    if (
        using_tourney_client and
        not (
            user_info['priv'] & Privileges.Donator and
            user_info['priv'] & Privileges.Normal
        )
    ):
        # trying to use tourney client with insufficient privileges.
        return packets.userID(-1), 'no'

    # get our bcrypt cache.
    bcrypt_cache = glob.cache['bcrypt']
    pw_bcrypt = user_info['pw_bcrypt'].encode()
    user_info['pw_bcrypt'] = pw_bcrypt

    # check credentials against db.
    # algorithms like these are intentionally
    # designed to be slow; we'll cache the
    # results to speed up subsequent logins.
    if pw_bcrypt in bcrypt_cache: # ~0.01 ms
        if pw_md5 != bcrypt_cache[pw_bcrypt]:
<<<<<<< HEAD
            log(f'User {username} tried to login but his password was incorrect (cached)', Ansi.LRED)
            return packets.userID(-1), 'no'
    else: # ~200ms
        if not bcrypt.checkpw(pw_md5, pw_bcrypt):
            log(f'User {username} tried to login but his password was incorrect (decoded)', Ansi.LRED)
            return packets.userID(-1), 'no'
=======
            return (packets.notification(f'{BASE_DOMAIN}: Incorrect login') +
                    packets.userID(-1)), 'no'
    else: # ~200ms
        if not bcrypt.checkpw(pw_md5, pw_bcrypt):
            return (packets.notification(f'{BASE_DOMAIN}: Incorrect login') +
                    packets.userID(-1)), 'no'
>>>>>>> 8fa45661

        bcrypt_cache[pw_bcrypt] = pw_md5

    """ login credentials verified """

    await glob.db.execute(
        'INSERT INTO ingame_logins '
        '(userid, ip, osu_ver, osu_stream, datetime) '
        'VALUES (%s, %s, %s, %s, NOW())',
        [user_info['id'], ip, osu_ver_dt, osu_ver_stream]
    )

    await glob.db.execute(
        'INSERT INTO client_hashes '
        '(userid, osupath, adapters, uninstall_id,'
        ' disk_serial, latest_time, occurrences) '
        'VALUES (%s, %s, %s, %s, %s, NOW(), 1) '
        'ON DUPLICATE KEY UPDATE '
        'occurrences = occurrences + 1, '
        'latest_time = NOW() ',
        [user_info['id'], *client_hashes]
    )

    if not is_wine:
        # find any other users from any of the same hwid values.
        hwid_matches = await glob.db.fetchall(
            'SELECT u.name, u.priv, h.occurrences '
            'FROM client_hashes h '
            'INNER JOIN users u ON h.userid = u.id '
            'WHERE h.userid != %s AND (h.adapters = %s '
            'OR h.uninstall_id = %s OR h.disk_serial = %s)',
            [user_info['id'], *client_hashes[1:]]
        )

<<<<<<< HEAD
    if hwid_matches:
        # we have other accounts with matching hashes

        # NOTE: this is an area i've seen a lot of implementations rush
        # through and poorly design; this section is CRITICAL for both
        # keeping multiaccounting down, but perhaps more importantly in
        # scenarios where multiple users are forced to use a single pc
        # (lan meetups, at a friends place, shared computer, etc.).
        # these scenarios are usually the ones where new players will
        # get invited to your server.. first impressions are important
        # and you don't want a ban and support ticket to be this users
        # first experience. :P

        # anyways yeah needless to say i'm gonna think about this one

        if not user_info['priv'] & Privileges.Verified:
            # this player is not verified yet, this is their first
            # time connecting in-game and submitting their hwid set.
            # we will not allow any banned matches; if there are any,
            # then ask the user to contact staff and resolve manually.
            if not all([x['priv'] & Privileges.Normal for x in hwid_matches]):
                log('Hwid bruh', Ansi.RED)
=======
        if hwid_matches:
            # we have other accounts with matching hashes

            # NOTE: this is an area i've seen a lot of implementations rush
            # through and poorly design; this section is CRITICAL for both
            # keeping multiaccounting down, but perhaps more importantly in
            # scenarios where multiple users are forced to use a single pc
            # (lan meetups, at a friends place, shared computer, etc.).
            # these scenarios are usually the ones where new players will
            # get invited to your server.. first impressions are important
            # and you don't want a ban and support ticket to be this users
            # first experience. :P

            # anyways yeah needless to say i'm gonna think about this one

            if not user_info['priv'] & Privileges.Verified:
                # this player is not verified yet, this is their first
                # time connecting in-game and submitting their hwid set.
                # we will not allow any banned matches; if there are any,
                # then ask the user to contact staff and resolve manually.
                if not all([x['priv'] & Privileges.Normal for x in hwid_matches]):
                    return (packets.notification('Please contact staff directly '
                                                'to create an account.') +
                            packets.userID(-1)), 'no'
>>>>>>> 8fa45661

            else:
                # player is verified
                # TODO: discord webhook?
                # TODO: staff hwid locking & bypass detections.
                unique_players = set()
                total_occurrences = 0
                for match in hwid_matches:
                    if match['name'] not in unique_players:
                        unique_players.add(match['name'])
                    total_occurrences += match['occurrences']

                msg_content = (
                    f'{username} logged in with HWID matches '
                    f'from {len(unique_players)} other users. '
                    f'({total_occurrences} total occurrences)'
                )

<<<<<<< HEAD
            if webhook_url := glob.config.webhooks['surveillance']:
                # TODO: make it look nicer lol.. very basic
                webhook = Webhook(url=webhook_url)
                webhook.content = msg_content
                await webhook.post(glob.http)
=======
                if webhook_url := glob.config.webhooks['audit-log']:
                    # TODO: make it look nicer lol.. very basic
                    webhook = Webhook(url=webhook_url)
                    webhook.content = msg_content
                    await webhook.post(glob.http)
>>>>>>> 8fa45661

                log(msg_content, Ansi.LRED)
    else:
        # TODO: alternative checks for runningunderwine
        ...

    # get clan & clan priv if we're in a clan
    if user_info['clan_id'] != 0:
        clan = glob.clans.get(id=user_info.pop('clan_id'))
        clan_priv = ClanPrivileges(user_info.pop('clan_priv'))
    else:
        del user_info['clan_id']
        del user_info['clan_priv']
        clan = clan_priv = None

    extras = {
        'utc_offset': utc_offset,
        'osu_ver': osu_ver_dt,
        'pm_private': pm_private,
        'login_time': login_time,
        'clan': clan,
        'clan_priv': clan_priv,
        'tourney_client': using_tourney_client
    }

    p = Player(
        **user_info, # {id, name, priv, pw_bcrypt,
                     #  silence_end, api_key}
        **extras     # {utc_offset, osu_ver, pm_private,
                     #  login_time, clan, clan_priv}
    )

    for mode in GameMode:
        p.recent_scores[mode] = None # TODO: sql?
        p.stats[mode] = None

    data = bytearray(packets.protocolVersion(19))
    data += packets.userID(p.id)

    # *real* client privileges are sent with this packet,
    # then the user's apparent privileges are sent in the
    # userPresence packets to other players. we'll send
    # supporter along with the user's privileges here,
    # but not in userPresence (so that only donators
    # show up with the yellow name in-game, but everyone
    # gets osu!direct & other in-game perks).
    data += packets.banchoPrivileges(
        p.bancho_priv | ClientPrivileges.Supporter
    )

    data += packets.notification('Welcome back to the Sakuru.pw!\n'
                                f'Current build: v{glob.version}')

    # send all channel info.
    for c in glob.channels:
        if p.priv & c.read_priv != c.read_priv:
            continue # no priv to read

        # autojoinable channels
        if c.auto_join and p.join_channel(c):
            # NOTE: p.join_channel enqueues channelJoin, but
            # if we don't send this back in this specific request,
            # the client will attempt to join the channel again.
            data += packets.channelJoin(c.name)

        data += packets.channelInfo(*c.basic_info)

    # tells osu! to reorder channels based on config.
    data += packets.channelInfoEnd()

    # fetch some of the player's
    # information from sql to be cached.
    await p.achievements_from_sql()
    await p.stats_from_sql_full()
    await p.relationships_from_sql()

    if ip != '127.0.0.1':
        if glob.geoloc_db is not None:
            # use local db
            p.fetch_geoloc_db(ip)
        else:
            # use ip-api
            await p.fetch_geoloc_web(ip)

    data += packets.mainMenuIcon()
    data += packets.friendsList(*p.friends)
    data += packets.silenceEnd(p.remaining_silence)

    # update our new player's stats, and broadcast them.
    user_data = (
        packets.userPresence(p) +
        packets.userStats(p)
    )

    data += user_data

    if not p.restricted:
        # player is unrestricted, two way data
        for o in glob.players:
            # enqueue us to them
            o.enqueue(user_data)

            # enqueue them to us.
            if not o.restricted:
                data += packets.userPresence(o)
                data += packets.userStats(o)

        # the player may have been sent mail while offline,
        # enqueue any messages from their respective authors.
        res = await glob.db.fetchall(
            'SELECT m.`msg`, m.`time`, m.`from_id`, '
            '(SELECT name FROM users WHERE id = m.`from_id`) AS `from`, '
            '(SELECT name FROM users WHERE id = m.`to_id`) AS `to` '
            'FROM `mail` m WHERE m.`to_id` = %s AND m.`read` = 0',
            [p.id]
        )

        if res:
            sent_to = set() # ids

            for msg in res:
                if msg['from'] not in sent_to:
                    packets.sendMessage(
                        sender=msg['from'], msg='Mail received while offline.',
                        recipient=msg['to'], sender_id=msg['from_id']
                    )
                    sent_to.add(msg['from'])

                msg_time = dt.fromtimestamp(msg['time'])
                msg_ts = f'[{msg_time:%a %b %d @ %H:%M%p}] {msg["msg"]}'

                data += packets.sendMessage(
                    sender=msg['from'], msg=msg_ts,
                    recipient=msg['to'], sender_id=msg['from_id']
                )

        if not p.priv & Privileges.Verified:
            # this is the player's first login, verify their
            # account & send info about the server/its usage.
            await p.add_privs(Privileges.Verified)

            if p.id == 3:
                # this is the first player registering on
                # the server, grant them full privileges.
                await p.add_privs(
                    Privileges.Staff | Privileges.Nominator |
                    Privileges.Whitelisted | Privileges.Tournament |
                    Privileges.Donator | Privileges.Alumni
                )

            data += packets.sendMessage(
                sender=glob.bot.name, msg=WELCOME_MSG,
                recipient=p.name, sender_id=glob.bot.id
            )

    else:
        # player is restricted, one way data
        for o in glob.players.unrestricted:
            # enqueue them to us.
            data += packets.userPresence(o)
            data += packets.userStats(o)

        data += packets.accountRestricted()
        data += packets.sendMessage(
            sender = glob.bot.name,
            msg = RESTRICTED_MSG,
            recipient = p.name,
            sender_id = glob.bot.id
        )

    # TODO: some sort of admin panel for staff members?

    # add `p` to the global player list,
    # making them officially logged in.
    glob.players.append(p)

    if glob.datadog:
        if not p.restricted:
            glob.datadog.increment('gulag.online_players')

        time_taken = time.time() - login_time
        glob.datadog.histogram('gulag.login_time', time_taken)

    p._queue.clear() # TODO: this is pretty suboptimal

    user_os = 'unix (wine)' if is_wine else 'win32'
    log(f'{p} logged in with {osu_ver_str} on {user_os}.', Ansi.LCYAN)

    await p.update_latest_activity()
    return bytes(data), p.token

@register
class StartSpectating(BanchoPacket, type=Packets.OSU_START_SPECTATING):
    target_id: osuTypes.i32

    async def handle(self, p: Player) -> None:
        if not (new_host := glob.players.get(id=self.target_id)):
            log(f'{p} tried to spectate nonexistant id {self.target_id}.', Ansi.LYELLOW)
            return

        if current_host := p.spectating:
            if current_host == new_host:
                # client asking to spec when already
                # speccing, likely downloaded new map.
                return

            current_host.remove_spectator(p)

        new_host.add_spectator(p)

@register
class StopSpectating(BanchoPacket, type=Packets.OSU_STOP_SPECTATING):
    async def handle(self, p: Player) -> None:
        host = p.spectating

        if not host:
            log(f"{p} tried to stop spectating when they're not..?", Ansi.LRED)
            return

        host.remove_spectator(p)

@register
class SpectateFrames(BanchoPacket, type=Packets.OSU_SPECTATE_FRAMES):
    play_data: osuTypes.raw

    async def handle(self, p: Player) -> None:
        # this runs very frequently during spectation,
        # so it's written to run pretty quick.

        # read the entire data of the packet, and ignore it internally
        data = packets.spectateFrames(self.play_data)

        # enqueue the data
        # to all spectators.
        for t in p.spectators:
            t.enqueue(data)

@register
class CantSpectate(BanchoPacket, type=Packets.OSU_CANT_SPECTATE):
    async def handle(self, p: Player) -> None:
        if not p.spectating:
            log(f"{p} sent can't spectate while not spectating?", Ansi.LRED)
            return

        data = packets.spectatorCantSpectate(p.id)

        host = p.spectating
        host.enqueue(data)

        for t in host.spectators:
            t.enqueue(data)

@register
class SendPrivateMessage(BanchoPacket, type=Packets.OSU_SEND_PRIVATE_MESSAGE):
    msg: osuTypes.message

    async def handle(self, p: Player) -> None:
        if p.silenced:
            if glob.app.debug:
                log(f'{p} tried to send a dm while silenced.', Ansi.LYELLOW)
            return

        # remove leading/trailing whitespace
        msg = self.msg.msg.strip()
        t_name = self.msg.recipient

        # allow this to get from sql - players can receive
        # messages offline, due to the mail system. B)
        if not (t := await glob.players.get_ensure(name=t_name)):
            if glob.app.debug:
                log(f'{p} tried to write to non-existent user {t_name}.', Ansi.LYELLOW)
            return

        if p.id in t.blocks:
            p.enqueue(packets.userDMBlocked(t_name))

            if glob.app.debug:
                log(f'{p} tried to message {t}, but they have them blocked.')
            return

        if t.pm_private and p.id not in t.friends:
            p.enqueue(packets.userDMBlocked(t_name))

            if glob.app.debug:
                log(f'{p} tried to message {t}, but they are blocking dms.')
            return

        if t.silenced:
            # if target is silenced, inform player.
            p.enqueue(packets.targetSilenced(t_name))

            if glob.app.debug:
                log(f'{p} tried to message {t}, but they are silenced.')
            return

        # limit message length to 2k chars
        # perhaps this could be dangerous with !py..?
        if len(msg) > 2000:
            msg = f'{msg[:2000]}... (truncated)'
            p.enqueue(packets.notification(
                'Your message was truncated\n'
                '(exceeded 2000 characters).'
            ))

        if t.status.action == Action.Afk and t.away_msg:
            # send away message if target is afk and has one set.
            p.send(t.away_msg, sender=t)

        if t is glob.bot:
            # may have a command in the message.
            cmd = (msg.startswith(glob.config.command_prefix) and
                   await commands.process_commands(p, t, msg))

            if cmd:
                # command triggered, send response if any.
                if 'resp' in cmd:
                    p.send(cmd['resp'], sender=t)
            else:
                # no commands triggered.
                if match := regexes.now_playing.match(msg):
                    # user is /np'ing a map.
                    # save it to their player instance
                    # so we can use this elsewhere owo..
                    bmap = await Beatmap.from_bid(int(match['bid']))

                    if bmap:
                        # parse mode_vn int from regex
                        if match['mode_vn'] is not None:
                            mode_vn = {
                                'Taiko': 1,
                                'CatchTheBeat': 2,
                                'osu!mania': 3
                            }[match['mode_vn']]
                        else:
                            # use player mode if not specified
                            mode_vn = p.status.mode.as_vanilla

                        p.last_np = {
                            'bmap': bmap,
                            'mode_vn': mode_vn,
                            'timeout': time.time() + 300 # 5mins
                        }

                        # calc pp if possible
                        if mode_vn == 2: # TODO: catch
                            msg = 'PP not yet supported for that mode.'
                        elif mode_vn == 3 and bmap.mode.as_vanilla != 3:
                            msg = 'Mania converts not yet supported.'
                        else:
                            if match['mods'] is not None:
                                # [1:] to remove leading whitespace
                                mods = Mods.from_np(match['mods'][1:], mode_vn)
                            else:
                                mods = Mods.NOMOD

                            if mods not in bmap.pp_cache[mode_vn]:
                                await bmap.cache_pp(mods)

                            # since this is a DM to the bot, we should
                            # send back a list of general PP values.
                            if mode_vn in (0, 1): # use acc
                                _keys = (
                                    f'{acc:.2f}%'
                                    for acc in glob.config.pp_cached_accs
                                )
                            elif mode_vn == 3: # use score
                                _keys = (
                                    f'{int(score // 1000)}k'
                                    for score in glob.config.pp_cached_scores
                                )

                            pp_cache = bmap.pp_cache[mode_vn][mods]
                            msg = ' | '.join([
                                f'{k}: {pp:,.2f}pp'
                                for k, pp in zip(_keys, pp_cache)
                            ])
                    else:
                        msg = 'Could not find map.'

                        # time out their previous /np
                        p.last_np['timeout'] = 0

                    p.send(msg, sender=t)

        else:
            # target is not bot, send the message normally if online
            if t.online:
                t.send(msg, sender=p)
            else:
                # inform user they're offline, but
                # will receive the mail @ next login.
                p.enqueue(packets.notification(
                    f'{t.name} is currently offline, but will '
                    'receive your messsage on their next login.'
                ))

            # insert mail into db,
            # marked as unread.
            await glob.db.execute(
                'INSERT INTO `mail` '
                '(`from_id`, `to_id`, `msg`, `time`) '
                'VALUES (%s, %s, %s, UNIX_TIMESTAMP())',
                [p.id, t.id, msg]
            )

        await p.update_latest_activity()
        log(f'{p} @ {t}: {msg}', Ansi.LCYAN, fd='.data/logs/chat.log')

@register
class LobbyPart(BanchoPacket, type=Packets.OSU_PART_LOBBY):
    async def handle(self, p: Player) -> None:
        p.in_lobby = False

@register
class LobbyJoin(BanchoPacket, type=Packets.OSU_JOIN_LOBBY):
    async def handle(self, p: Player) -> None:
        p.in_lobby = True

        for m in glob.matches:
            if m is not None:
                p.enqueue(packets.newMatch(m))

@register
class MatchCreate(BanchoPacket, type=Packets.OSU_CREATE_MATCH):
    match: osuTypes.match

    async def handle(self, p: Player) -> None:
        # TODO: match validation..?
        if p.restricted:
            p.enqueue(
                packets.matchJoinFail() +
                packets.notification(
                    'Multiplayer is not available while restricted.'
                )
            )
            return

        if p.silenced:
            p.enqueue(
                packets.matchJoinFail() +
                packets.notification(
                    'Multiplayer is not available while silenced.'
                )
            )
            return

        if not glob.matches.append(self.match):
            # failed to create match (match slots full).
            p.send_bot('Failed to create match (no slots available).')
            p.enqueue(packets.matchJoinFail())
            return

        # create the channel and add it
        # to the global channel list as
        # an instanced channel.
        chan = Channel(
            name = f'#multi_{self.match.id}',
            topic = f"MID {self.match.id}'s multiplayer channel.",
            auto_join = False,
            instance = True
        )

        glob.channels.append(chan)
        self.match.chat = chan

        await p.update_latest_activity()
        p.join_match(self.match, self.match.passwd)

        self.match.chat.send_bot(f'Match created by {p.name}.')
        log(f'{p} created a new multiplayer match.')

async def check_menu_option(p: Player, key: int):
    if key not in p.menu_options:
        return

    opt = p.menu_options[key]

    if time.time() > opt['timeout']:
        # the option has expired
        del p.menu_options[key]
        return

    # we have a menu option, call it.
    await opt['callback']()

    if not opt['reusable']:
        del p.menu_options[key]

@register
class MatchJoin(BanchoPacket, type=Packets.OSU_JOIN_MATCH):
    match_id: osuTypes.i32
    match_passwd: osuTypes.string

    async def handle(self, p: Player) -> None:
        if not 0 <= self.match_id < 64:
            if self.match_id >= 64:
                # NOTE: this function is unrelated to mp.
                await check_menu_option(p, self.match_id)

            p.enqueue(packets.matchJoinFail())
            return

        if not (m := glob.matches[self.match_id]):
            log(f'{p} tried to join a non-existant mp lobby?')
            p.enqueue(packets.matchJoinFail())
            return

        if p.restricted:
            p.enqueue(
                packets.matchJoinFail() +
                packets.notification(
                    'Multiplayer is not available while restricted.'
                )
            )
            return

        if p.silenced:
            p.enqueue(
                packets.matchJoinFail() +
                packets.notification(
                    'Multiplayer is not available while silenced.'
                )
            )
            return

        await p.update_latest_activity()
        p.join_match(m, self.match_passwd)

@register
class MatchPart(BanchoPacket, type=Packets.OSU_PART_MATCH):
    async def handle(self, p: Player) -> None:
        await p.update_latest_activity()
        p.leave_match()

@register
class MatchChangeSlot(BanchoPacket, type=Packets.OSU_MATCH_CHANGE_SLOT):
    slot_id: osuTypes.i32

    async def handle(self, p: Player) -> None:
        if not (m := p.match):
            return

        # read new slot ID
        if not 0 <= self.slot_id < 16:
            return

        if m.slots[self.slot_id].status != SlotStatus.open:
            log(f'{p} tried to move into non-open slot.', Ansi.LYELLOW)
            return

        # swap with current slot.
        s = m.get_slot(p)
        m.slots[self.slot_id].copy_from(s)
        s.reset()

        m.enqueue_state() # technically not needed for host?

@register
class MatchReady(BanchoPacket, type=Packets.OSU_MATCH_READY):
    async def handle(self, p: Player) -> None:
        if not (m := p.match):
            return

        m.get_slot(p).status = SlotStatus.ready
        m.enqueue_state(lobby=False)

@register
class MatchLock(BanchoPacket, type=Packets.OSU_MATCH_LOCK):
    slot_id: osuTypes.i32

    async def handle(self, p: Player) -> None:
        if not (m := p.match):
            return

        if p is not m.host:
            log(f'{p} attempted to lock match as non-host.', Ansi.LYELLOW)
            return

        # read new slot ID
        if not 0 <= self.slot_id < 16:
            return

        slot = m.slots[self.slot_id]

        if slot.status == SlotStatus.locked:
            slot.status = SlotStatus.open
        else:
            if slot.player:
                # uggggggh i hate trusting the osu! client
                # man why is it designed like this
                # TODO: probably going to end up changing
                ... #slot.reset()
            slot.status = SlotStatus.locked

        m.enqueue_state()

@register
class MatchChangeSettings(BanchoPacket, type=Packets.OSU_MATCH_CHANGE_SETTINGS):
    new: osuTypes.match

    async def handle(self, p: Player) -> None:
        if not (m := p.match):
            return

        if p is not m.host:
            log(f'{p} attempted to change settings as non-host.', Ansi.LYELLOW)
            return

        if self.new.freemods != m.freemods:
            # freemods status has been changed.
            m.freemods = self.new.freemods

            if self.new.freemods:
                # match mods -> active slot mods.
                for s in m.slots:
                    if s.status & SlotStatus.has_player:
                        # the slot takes any non-speed
                        # changing mods from the match.
                        s.mods = m.mods & ~SPEED_CHANGING_MODS

                # keep only speed-changing mods.
                m.mods &= SPEED_CHANGING_MODS
            else:
                # host mods -> match mods.
                host = m.get_host_slot() # should always exist
                # the match keeps any speed-changing mods,
                # and also takes any mods the host has enabled.
                m.mods &= SPEED_CHANGING_MODS
                m.mods |= host.mods

                for s in m.slots:
                    if s.status & SlotStatus.has_player:
                        s.mods = Mods.NOMOD

        if self.new.map_id == -1:
            # map being changed, unready players.
            m.unready_players(expected=SlotStatus.ready)
            m.prev_map_id = m.map_id
        elif m.map_id == -1 and m.prev_map_id != self.new.map_id:
            # new map has been chosen, send to match chat.
            m.chat.send_bot(f'Selected: {self.new.map_embed}.')

        # copy map & basic match info
        if self.new.map_md5 != m.map_md5:
            # map changed, check if we have it server-side.
            bmap = await Beatmap.from_md5(self.new.map_md5)

            if bmap:
                m.map_id = bmap.id
                m.map_md5 = bmap.md5
                m.map_name = bmap.full
                m.mode = bmap.mode
            else:
                m.map_id = self.new.map_id
                m.map_md5 = self.new.map_md5
                m.map_name = self.new.map_name
                m.mode = self.new.mode

        if m.team_type != self.new.team_type:
            # if theres currently a scrim going on, only allow
            # team type to change by using the !mp teams command.
            if m.is_scrimming:
                _team = (
                    'head-to-head', 'tag-coop',
                    'team-vs', 'tag-team-vs'
                )[self.new.team_type]

                msg = ('Changing team type while scrimming will reset '
                       'the overall score - to do so, please use the '
                       f'!mp teams {_team} command.')
                m.chat.send_bot(msg)
            else:
                # find the new appropriate default team.
                # defaults are (ffa: neutral, teams: red).
                if self.new.team_type in (MatchTeamTypes.head_to_head,
                                          MatchTeamTypes.tag_coop):
                    new_t = MatchTeams.neutral
                else:
                    new_t = MatchTeams.red

                # change each active slots team to
                # fit the correspoding team type.
                for s in m.slots:
                    if s.status & SlotStatus.has_player:
                        s.team = new_t

                # change the matches'.
                m.team_type = self.new.team_type

        if m.win_condition != self.new.win_condition:
            # win condition changing; if `use_pp_scoring`
            # is enabled, disable it. always use new cond.
            if m.use_pp_scoring:
                m.use_pp_scoring = False

            m.win_condition = self.new.win_condition

        m.name = self.new.name

        m.enqueue_state()

@register
class MatchStart(BanchoPacket, type=Packets.OSU_MATCH_START):
    async def handle(self, p: Player) -> None:
        if not (m := p.match):
            return

        if p is not m.host:
            log(f'{p} attempted to start match as non-host.', Ansi.LYELLOW)
            return

        m.start()

@register
class MatchScoreUpdate(BanchoPacket, type=Packets.OSU_MATCH_SCORE_UPDATE):
    play_data: osuTypes.raw

    async def handle(self, p: Player) -> None:
        # this runs very frequently in matches,
        # so it's written to run pretty quick.

        if not (m := p.match):
            return

        # if scorev2 is enabled, read an extra 8 bytes.
        buf = bytearray(b'0\x00\x00')
        buf += len(self.play_data).to_bytes(4, 'little')
        buf += self.play_data
        buf[11] = m.get_slot_id(p)

        m.enqueue(bytes(buf), lobby=False)

@register
class MatchComplete(BanchoPacket, type=Packets.OSU_MATCH_COMPLETE):
    async def handle(self, p: Player) -> None:
        if not (m := p.match):
            return

        m.get_slot(p).status = SlotStatus.complete

        # check if there are any players that haven't finished.
        if any([s.status == SlotStatus.playing for s in m.slots]):
            return

        # find any players just sitting in the multi room
        # that have not been playing the map; they don't
        # need to know all the players have completed, only
        # the ones who are playing (just new match info).
        not_playing = [s.player.id for s in m.slots
                       if s.status & SlotStatus.has_player
                       and s.status != SlotStatus.complete]

        was_playing = [s for s in m.slots if s.player
                       and s.player.id not in not_playing]

        m.unready_players(expected=SlotStatus.complete)

        m.in_progress = False
        m.enqueue(packets.matchComplete(), lobby=False, immune=not_playing)
        m.enqueue_state()

        if m.is_scrimming:
            # determine winner, update match points & inform players.
            asyncio.create_task(m.update_matchpoints(was_playing))

@register
class MatchChangeMods(BanchoPacket, type=Packets.OSU_MATCH_CHANGE_MODS):
    mods: osuTypes.i32

    async def handle(self, p: Player) -> None:
        if not (m := p.match):
            return

        if m.freemods:
            if p is m.host:
                # allow host to set speed-changing mods.
                m.mods = self.mods & SPEED_CHANGING_MODS

            # set slot mods
            m.get_slot(p).mods = self.mods & ~SPEED_CHANGING_MODS
        else:
            if p is not m.host:
                log(f'{p} attempted to change mods as non-host.', Ansi.LYELLOW)
                return

            # not freemods, set match mods.
            m.mods = self.mods

        m.enqueue_state()

def is_playing(slot: Slot) -> bool:
    return (
        slot.status == SlotStatus.playing and
        not slot.loaded
    )

@register
class MatchLoadComplete(BanchoPacket, type=Packets.OSU_MATCH_LOAD_COMPLETE):
    async def handle(self, p: Player) -> None:
        if not (m := p.match):
            return

        # our player has loaded in and is ready to play.
        m.get_slot(p).loaded = True

        # check if all players are loaded,
        # if so, tell all players to begin.
        if not any(map(is_playing, m.slots)):
            m.enqueue(packets.matchAllPlayerLoaded(), lobby=False)

@register
class MatchNoBeatmap(BanchoPacket, type=Packets.OSU_MATCH_NO_BEATMAP):
    async def handle(self, p: Player) -> None:
        if not (m := p.match):
            return

        m.get_slot(p).status = SlotStatus.no_map
        m.enqueue_state(lobby=False)

@register
class MatchNotReady(BanchoPacket, type=Packets.OSU_MATCH_NOT_READY):
    async def handle(self, p: Player) -> None:
        if not (m := p.match):
            return

        m.get_slot(p).status = SlotStatus.not_ready
        m.enqueue_state(lobby=False)

@register
class MatchFailed(BanchoPacket, type=Packets.OSU_MATCH_FAILED):
    async def handle(self, p: Player) -> None:
        if not (m := p.match):
            return

        # find the player's slot id, and enqueue that
        # they've failed to all other players in the match.
        m.enqueue(packets.matchPlayerFailed(m.get_slot_id(p)), lobby=False)

@register
class MatchHasBeatmap(BanchoPacket, type=Packets.OSU_MATCH_HAS_BEATMAP):
    async def handle(self, p: Player) -> None:
        if not (m := p.match):
            return

        m.get_slot(p).status = SlotStatus.not_ready
        m.enqueue_state(lobby=False)

@register
class MatchSkipRequest(BanchoPacket, type=Packets.OSU_MATCH_SKIP_REQUEST):
    async def handle(self, p: Player) -> None:
        if not (m := p.match):
            return

        m.get_slot(p).skipped = True
        m.enqueue(packets.matchPlayerSkipped(p.id))

        for s in m.slots:
            if s.status == SlotStatus.playing and not s.skipped:
                return

        # all users have skipped, enqueue a skip.
        m.enqueue(packets.matchSkip(), lobby=False)

@register(restricted=True)
class ChannelJoin(BanchoPacket, type=Packets.OSU_CHANNEL_JOIN):
    name: osuTypes.string

    async def handle(self, p: Player) -> None:
        if self.name == '#highlight':
            return

        c = glob.channels[self.name]

        if not c or not p.join_channel(c):
            log(f'{p} failed to join {self.name}.', Ansi.LYELLOW)
            return

@register
class MatchTransferHost(BanchoPacket, type=Packets.OSU_MATCH_TRANSFER_HOST):
    slot_id: osuTypes.i32

    async def handle(self, p: Player) -> None:
        if not (m := p.match):
            return

        if p is not m.host:
            log(f'{p} attempted to transfer host as non-host.', Ansi.LYELLOW)
            return

        # read new slot ID
        if not 0 <= self.slot_id < 16:
            return

        if not (t := m[self.slot_id].player):
            log(f'{p} tried to transfer host to an empty slot?')
            return

        m.host = t
        m.host.enqueue(packets.matchTransferHost())
        m.enqueue_state()

@register
class TourneyMatchInfoRequest(BanchoPacket, type=Packets.OSU_TOURNAMENT_MATCH_INFO_REQUEST):
    match_id: osuTypes.i32

    async def handle(self, p: Player) -> None:
        if not 0 <= self.match_id < 64:
            return # invalid match id

        if not p.priv & Privileges.Donator:
            return # insufficient privs

        if not (m := glob.matches[self.match_id]):
            return # match not found

        p.enqueue(packets.updateMatch(m, send_pw=False))

@register
class TourneyMatchJoinChannel(BanchoPacket, type=Packets.OSU_TOURNAMENT_JOIN_MATCH_CHANNEL):
    match_id: osuTypes.i32

    async def handle(self, p: Player) -> None:
        if not 0 <= self.match_id < 64:
            return # invalid match id

        if not p.priv & Privileges.Donator:
            return # insufficient privs

        if not (m := glob.matches[self.match_id]):
            return # match not found

        for s in m.slots:
            if s.player is not None:
                if p.id == s.player.id:
                    return # playing in the match

        # attempt to join match chan
        if p.join_channel(m.chat):
            m.tourney_clients.add(p.id)

@register
class TourneyMatchLeaveChannel(BanchoPacket, type=Packets.OSU_TOURNAMENT_LEAVE_MATCH_CHANNEL):
    match_id: osuTypes.i32

    async def handle(self, p: Player) -> None:
        if not 0 <= self.match_id < 64:
            return # invalid match id

        if not p.priv & Privileges.Donator:
            return # insufficient privs

        if not (m := glob.matches[self.match_id]):
            return # match not found

        # attempt to join match chan
        p.leave_channel(m.chat)
        m.tourney_clients.remove(p.id)

@register
class FriendAdd(BanchoPacket, type=Packets.OSU_FRIEND_ADD):
    user_id: osuTypes.i32

    async def handle(self, p: Player) -> None:
        if not (t := glob.players.get(id=self.user_id)):
            log(f'{p} tried to add a user who is not online! ({self.user_id})')
            return

        if t is glob.bot:
            return

        if t.id in p.blocks:
            p.blocks.remove(t.id)

        await p.update_latest_activity()
        await p.add_friend(t)

@register
class FriendRemove(BanchoPacket, type=Packets.OSU_FRIEND_REMOVE):
    user_id: osuTypes.i32

    async def handle(self, p: Player) -> None:
        if not (t := glob.players.get(id=self.user_id)):
            log(f'{p} tried to remove a user who is not online! ({self.user_id})')
            return

        if t is glob.bot:
            return

        await p.update_latest_activity()
        await p.remove_friend(t)

@register
class MatchChangeTeam(BanchoPacket, type=Packets.OSU_MATCH_CHANGE_TEAM):
    async def handle(self, p: Player) -> None:
        if not (m := p.match):
            return

        # toggle team
        s = m.get_slot(p)
        if s.team == MatchTeams.blue:
            s.team = MatchTeams.red
        else:
            s.team = MatchTeams.blue

        m.enqueue_state(lobby=False)

@register(restricted=True)
class ChannelPart(BanchoPacket, type=Packets.OSU_CHANNEL_PART):
    name: osuTypes.string

    async def handle(self, p: Player) -> None:
        if self.name == '#highlight':
            return

        c = glob.channels[self.name]

        if not c:
            log(f'{p} failed to leave {self.name}.', Ansi.LYELLOW)
            return

        if p not in c:
            # user not in chan
            return

        # leave the chan server-side.
        p.leave_channel(c)

@register(restricted=True)
class ReceiveUpdates(BanchoPacket, type=Packets.OSU_RECEIVE_UPDATES):
    value: osuTypes.i32

    async def handle(self, p: Player) -> None:
        if not 0 <= self.value < 3:
            log(f'{p} tried to set his presence filter to {self.value}?')
            return

        p.pres_filter = PresenceFilter(self.value)

@register
class SetAwayMessage(BanchoPacket, type=Packets.OSU_SET_AWAY_MESSAGE):
    msg: osuTypes.message

    async def handle(self, p: Player) -> None:
        p.away_msg = self.msg.msg

@register(restricted=True)
class StatsRequest(BanchoPacket, type=Packets.OSU_USER_STATS_REQUEST):
    user_ids: osuTypes.i32_list

    async def handle(self, p: Player) -> None:
        unrestrcted_ids = [p.id for p in glob.players.unrestricted]
        is_online = lambda o: o in unrestrcted_ids and o != p.id

        for online in filter(is_online, self.user_ids):
            if t := glob.players.get(id=online):
                p.enqueue(packets.userStats(t))

@register
class MatchInvite(BanchoPacket, type=Packets.OSU_MATCH_INVITE):
    user_id: osuTypes.i32

    async def handle(self, p: Player) -> None:
        if not p.match:
            return

        if not (t := glob.players.get(id=self.user_id)):
            log(f'{p} tried to invite a user who is not online! ({self.user_id})')
            return

        if t is glob.bot:
            p.send_bot("I'm too busy!")
            return

        t.enqueue(packets.matchInvite(p, t.name))
        await p.update_latest_activity()

        log(f'{p} invited {t} to their match.')

@register
class MatchChangePassword(BanchoPacket, type=Packets.OSU_MATCH_CHANGE_PASSWORD):
    match: osuTypes.match

    async def handle(self, p: Player) -> None:
        if not (m := p.match):
            return

        if p is not m.host:
            log(f'{p} attempted to change pw as non-host.', Ansi.LYELLOW)
            return

        m.passwd = self.match.passwd
        m.enqueue_state()

@register
class UserPresenceRequest(BanchoPacket, type=Packets.OSU_USER_PRESENCE_REQUEST):
    user_ids: osuTypes.i32_list

    async def handle(self, p: Player) -> None:
        for pid in self.user_ids:
            if t := glob.players.get(id=pid):
                p.enqueue(packets.userPresence(t))

@register
class UserPresenceRequestAll(BanchoPacket, type=Packets.OSU_USER_PRESENCE_REQUEST_ALL):
    async def handle(self, p: Player) -> None:
        # XXX: this only sends when the client can see > 256 players,
        # so this probably won't have much use for private servers.

        # NOTE: i'm not exactly sure how bancho implements this and whether
        # i'm supposed to filter the users presences to send back with the
        # player's presence filter; i can add it in the future perhaps.
        for t in glob.players.unrestricted:
            if p is not t:
                p.enqueue(packets.userPresence(t))

@register
class ToggleBlockingDMs(BanchoPacket, type=Packets.OSU_TOGGLE_BLOCK_NON_FRIEND_DMS):
    value: osuTypes.i32

    async def handle(self, p: Player) -> None:
        p.pm_private = self.value == 1

        await p.update_latest_activity()<|MERGE_RESOLUTION|>--- conflicted
+++ resolved
@@ -383,12 +383,7 @@
     # NOTE: this is disabled on debug since older clients
     #       can sometimes be quite useful when testing.
     if not glob.app.debug:
-<<<<<<< HEAD
-        if osu_ver < (dt.now() - td(60)):
-            log(f'User {username} tried to login with old version of osu! ({r["ver"]})', Ansi.LRED)
-=======
         if osu_ver_dt < (dt.now() - td(60)):
->>>>>>> 8fa45661
             return (packets.versionUpdateForced() +
                     packets.userID(-2)), 'no'
 
@@ -446,15 +441,8 @@
 
     if not user_info:
         # no account by this name exists.
-<<<<<<< HEAD
-        log(f'User {username} tried to login but his account doesn\'t exists.', Ansi.LRED)
-        return packets.userID(-1), 'no'
-
-    tourney_privs = int(Privileges.Normal | Privileges.Donator)
-=======
         return (packets.notification(f'{BASE_DOMAIN}: Unknown username') +
                 packets.userID(-1)), 'no'
->>>>>>> 8fa45661
 
     if (
         using_tourney_client and
@@ -477,21 +465,12 @@
     # results to speed up subsequent logins.
     if pw_bcrypt in bcrypt_cache: # ~0.01 ms
         if pw_md5 != bcrypt_cache[pw_bcrypt]:
-<<<<<<< HEAD
-            log(f'User {username} tried to login but his password was incorrect (cached)', Ansi.LRED)
-            return packets.userID(-1), 'no'
-    else: # ~200ms
-        if not bcrypt.checkpw(pw_md5, pw_bcrypt):
-            log(f'User {username} tried to login but his password was incorrect (decoded)', Ansi.LRED)
-            return packets.userID(-1), 'no'
-=======
             return (packets.notification(f'{BASE_DOMAIN}: Incorrect login') +
                     packets.userID(-1)), 'no'
     else: # ~200ms
         if not bcrypt.checkpw(pw_md5, pw_bcrypt):
             return (packets.notification(f'{BASE_DOMAIN}: Incorrect login') +
                     packets.userID(-1)), 'no'
->>>>>>> 8fa45661
 
         bcrypt_cache[pw_bcrypt] = pw_md5
 
@@ -526,30 +505,6 @@
             [user_info['id'], *client_hashes[1:]]
         )
 
-<<<<<<< HEAD
-    if hwid_matches:
-        # we have other accounts with matching hashes
-
-        # NOTE: this is an area i've seen a lot of implementations rush
-        # through and poorly design; this section is CRITICAL for both
-        # keeping multiaccounting down, but perhaps more importantly in
-        # scenarios where multiple users are forced to use a single pc
-        # (lan meetups, at a friends place, shared computer, etc.).
-        # these scenarios are usually the ones where new players will
-        # get invited to your server.. first impressions are important
-        # and you don't want a ban and support ticket to be this users
-        # first experience. :P
-
-        # anyways yeah needless to say i'm gonna think about this one
-
-        if not user_info['priv'] & Privileges.Verified:
-            # this player is not verified yet, this is their first
-            # time connecting in-game and submitting their hwid set.
-            # we will not allow any banned matches; if there are any,
-            # then ask the user to contact staff and resolve manually.
-            if not all([x['priv'] & Privileges.Normal for x in hwid_matches]):
-                log('Hwid bruh', Ansi.RED)
-=======
         if hwid_matches:
             # we have other accounts with matching hashes
 
@@ -574,7 +529,6 @@
                     return (packets.notification('Please contact staff directly '
                                                 'to create an account.') +
                             packets.userID(-1)), 'no'
->>>>>>> 8fa45661
 
             else:
                 # player is verified
@@ -593,19 +547,11 @@
                     f'({total_occurrences} total occurrences)'
                 )
 
-<<<<<<< HEAD
-            if webhook_url := glob.config.webhooks['surveillance']:
-                # TODO: make it look nicer lol.. very basic
-                webhook = Webhook(url=webhook_url)
-                webhook.content = msg_content
-                await webhook.post(glob.http)
-=======
                 if webhook_url := glob.config.webhooks['audit-log']:
                     # TODO: make it look nicer lol.. very basic
                     webhook = Webhook(url=webhook_url)
                     webhook.content = msg_content
                     await webhook.post(glob.http)
->>>>>>> 8fa45661
 
                 log(msg_content, Ansi.LRED)
     else:
